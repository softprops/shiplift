//! Shiplift is a multi-transport utility for maneuvering [docker](https://www.docker.com/) containers
//!
//! # examples
//!
//! ```no_run
//! extern crate shiplift;
//!
//! let docker = shiplift::Docker::new();
//! let images = docker.images().list(&Default::default()).unwrap();
//! println!("docker images in stock");
//! for i in images {
//!   println!("{:?}", i.repo_tags);
//! }
//! ```

#[macro_use]
extern crate log;
extern crate byteorder;
extern crate bytes;
extern crate flate2;
extern crate futures;
extern crate http;
extern crate hyper;
extern crate hyper_openssl;
#[cfg(feature = "unix-socket")]
extern crate hyperlocal;
extern crate mime;
extern crate openssl;
extern crate tar;
extern crate url;
#[macro_use]
extern crate serde_derive;
extern crate serde;
#[macro_use]
extern crate serde_json;
extern crate tokio;
extern crate tokio_codec;
extern crate tokio_io;

pub mod builder;
pub mod errors;
pub mod read;
pub mod rep;
pub mod transport;
pub mod tty;

mod tarball;

pub use builder::{
    BuildOptions, ContainerConnectionOptions, ContainerFilter, ContainerListOptions,
    ContainerOptions, EventsOptions, ExecContainerOptions, ImageFilter, ImageListOptions,
    LogsOptions, NetworkCreateOptions, NetworkListOptions, PullOptions, RmContainerOptions,
};
pub use errors::Error;
use futures::{future::Either, Future, IntoFuture, Stream};
use hyper::client::HttpConnector;
use hyper::Body;
use hyper::{Client, Method, Uri};
use hyper_openssl::HttpsConnector;
#[cfg(feature = "unix-socket")]
use hyperlocal::UnixConnector;
use mime::Mime;
use openssl::ssl::{SslConnector, SslFiletype, SslMethod};
use read::StreamReader;
use rep::Image as ImageRep;
use rep::{
    Change, Container as ContainerRep, ContainerCreateInfo, ContainerDetails, Event, Exit, History,
    ImageDetails, Info, SearchResult, Stats, Status, Top, Version,
};
use rep::{NetworkCreateInfo, NetworkDetails as NetworkInfo};
use serde_json::Value;
use std::borrow::Cow;
use std::env;
use std::path::Path;
use std::time::Duration;
use tokio_codec::{FramedRead, LinesCodec};
use transport::{tar, Transport};
use tty::{TtyDecoder, TtyLine};
use url::form_urlencoded;

/// Represents the result of all docker operations
pub type Result<T> = std::result::Result<T, Error>;

/// Entrypoint interface for communicating with docker daemon
#[derive(Clone)]
pub struct Docker {
    transport: Transport,
}

/// Interface for accessing and manipulating a named docker image
pub struct Image<'a, 'b> {
    docker: &'a Docker,
    name: Cow<'b, str>,
}

impl<'a, 'b> Image<'a, 'b> {
    /// Exports an interface for operations that may be performed against a named image
    pub fn new<S>(
        docker: &'a Docker,
        name: S,
    ) -> Image<'a, 'b>
    where
        S: Into<Cow<'b, str>>,
    {
        Image {
            docker,
            name: name.into(),
        }
    }

    /// Inspects a named image's details
    pub fn inspect(&self) -> impl Future<Item = ImageDetails, Error = Error> {
        self.docker
            .get_json(&format!("/images/{}/json", self.name)[..])
    }

    /// Lists the history of the images set of changes
    pub fn history(&self) -> impl Future<Item = Vec<History>, Error = Error> {
        self.docker
            .get_json(&format!("/images/{}/history", self.name)[..])
    }

    /// Deletes an image
    pub fn delete(&self) -> impl Future<Item = Vec<Status>, Error = Error> {
        self.docker
            .delete_json::<Vec<Status>>(&format!("/images/{}", self.name)[..])
    }

    /// Export this image to a tarball
    pub fn export(&self) -> impl Stream<Item = Vec<u8>, Error = Error> {
        self.docker
            .stream_get(&format!("/images/{}/get", self.name)[..])
    }
}

/// Interface for docker images
pub struct Images<'a> {
    docker: &'a Docker,
}

impl<'a> Images<'a> {
    /// Exports an interface for interacting with docker images
    pub fn new(docker: &'a Docker) -> Images<'a> {
        Images { docker }
    }

    /// Builds a new image build by reading a Dockerfile in a target directory
    pub fn build(
        &self,
        opts: &BuildOptions,
    ) -> impl Stream<Item = Value, Error = Error> {
        let mut path = vec!["/build".to_owned()];
        if let Some(query) = opts.serialize() {
            path.push(query)
        }

        let mut bytes = vec![];

<<<<<<< HEAD
        match tarball::dir(&mut bytes, &opts.path[..]) {
            Ok(_) => Box::new(
                self.docker
                    .stream_post(&path.join("?"), Some((Body::from(bytes), tar())))
                    .and_then(|bytes| {
                        serde_json::from_slice::<'_, Value>(&bytes[..])
                            .map_err(Error::from)
                            .into_future()
                    }),
            ) as Box<Stream<Item = Value, Error = Error> + Send>,
            Err(e) => Box::new(futures::future::err(Error::IO(e)).into_stream())
                as Box<Stream<Item = Value, Error = Error> + Send>,
        }
=======
        tarball::dir(&mut bytes, &opts.path[..])?;

        self.docker
            .stream_post(&path.join("?"), Some((Body::from(bytes), tar())))
            .and_then(|r| {
                serde_json::Deserializer::from_reader(r)
                    .into_iter::<Value>()
                    .map(|res| res.map_err(Error::from))
                    .collect()
            })
>>>>>>> 75123f82
    }

    /// Lists the docker images on the current docker host
    pub fn list(
        &self,
        opts: &ImageListOptions,
    ) -> impl Future<Item = Vec<ImageRep>, Error = Error> {
        let mut path = vec!["/images/json".to_owned()];
        if let Some(query) = opts.serialize() {
            path.push(query);
        }
        self.docker.get_json::<Vec<ImageRep>>(&path.join("?"))
    }

    /// Returns a reference to a set of operations available for a named image
    pub fn get<'b>(
        &self,
        name: &'b str,
    ) -> Image<'a, 'b> {
        Image::new(self.docker, name)
    }

    /// Search for docker images by term
    pub fn search(
        &self,
        term: &str,
    ) -> impl Future<Item = Vec<SearchResult>, Error = Error> {
        let query = form_urlencoded::Serializer::new(String::new())
            .append_pair("term", term)
            .finish();
        self.docker
            .get_json::<Vec<SearchResult>>(&format!("/images/search?{}", query)[..])
    }

    /// Pull and create a new docker images from an existing image
    pub fn pull(
        &self,
        opts: &PullOptions,
    ) -> impl Stream<Item = Value, Error = Error> {
        let mut path = vec!["/images/create".to_owned()];
        if let Some(query) = opts.serialize() {
            path.push(query);
        }
        self.docker
            .stream_post::<Body>(&path.join("?"), None)
<<<<<<< HEAD
            .and_then(|r| serde_json::from_slice::<Value>(&r[..]).map_err(Error::from))
=======
            .and_then(|r| {
                serde_json::Deserializer::from_reader(r)
                    .into_iter::<Value>()
                    .map(|res| res.map_err(Error::from))
                    .collect()
            })
>>>>>>> 75123f82
    }

    /// exports a collection of named images,
    /// either by name, name:tag, or image id, into a tarball
    pub fn export(
        &self,
        names: Vec<&str>,
    ) -> impl Stream<Item = Vec<u8>, Error = Error> {
        let params = names.iter().map(|n| ("names", *n));
        let query = form_urlencoded::Serializer::new(String::new())
            .extend_pairs(params)
            .finish();
        self.docker
            .stream_get(&format!("/images/get?{}", query)[..])
    }

    // pub fn import(self, tarball: Box<Read>) -> Result<()> {
    //  self.docker.post
    // }
}

/// Interface for accessing and manipulating a docker container
pub struct Container<'a, 'b> {
    docker: &'a Docker,
    id: Cow<'b, str>,
}

impl<'a, 'b> Container<'a, 'b> {
    /// Exports an interface exposing operations against a container instance
    pub fn new<S>(
        docker: &'a Docker,
        id: S,
    ) -> Container<'a, 'b>
    where
        S: Into<Cow<'b, str>>,
    {
        Container {
            docker,
            id: id.into(),
        }
    }

    /// a getter for the container id
    pub fn id(&self) -> &str {
        &self.id
    }

    /// Inspects the current docker container instance's details
    pub fn inspect(&self) -> impl Future<Item = ContainerDetails, Error = Error> {
        self.docker
            .get_json::<ContainerDetails>(&format!("/containers/{}/json", self.id)[..])
    }

    /// Returns a `top` view of information about the container process
    pub fn top(
        &self,
        psargs: Option<&str>,
    ) -> impl Future<Item = Top, Error = Error> {
        let mut path = vec![format!("/containers/{}/top", self.id)];
        if let Some(ref args) = psargs {
            let encoded = form_urlencoded::Serializer::new(String::new())
                .append_pair("ps_args", args)
                .finish();
            path.push(encoded)
        }
        self.docker.get_json(&path.join("?"))
    }

    /// Returns a stream of logs emitted but the container instance
    pub fn logs(
        &self,
        opts: &LogsOptions,
    ) -> impl Stream<Item = TtyLine, Error = Error> {
        let mut path = vec![format!("/containers/{}/logs", self.id)];
        if let Some(query) = opts.serialize() {
            path.push(query)
        }

        let decoder = TtyDecoder::new();
        let chunk_stream = StreamReader::new(self.docker.stream_get_chunks(&path.join("?")));

        FramedRead::new(chunk_stream, decoder)
    }

    /// Returns a set of changes made to the container instance
    pub fn changes(&self) -> impl Future<Item = Vec<Change>, Error = Error> {
        self.docker
            .get_json::<Vec<Change>>(&format!("/containers/{}/changes", self.id)[..])
    }

    /// Exports the current docker container into a tarball
    pub fn export(&self) -> impl Stream<Item = Vec<u8>, Error = Error> {
        self.docker
            .stream_get(&format!("/containers/{}/export", self.id)[..])
    }

    /// Returns a stream of stats specific to this container instance
    pub fn stats(&self) -> impl Stream<Item = Stats, Error = Error> {
        self.docker
            .stream_get(&format!("/containers/{}/stats", self.id)[..])
            .and_then(|s| {
                serde_json::from_slice::<Stats>(&s[..])
                    .map_err(Error::SerdeJsonError)
                    .into_future()
            })
    }

    /// Start the container instance
    pub fn start(&self) -> impl Future<Item = (), Error = Error> {
        self.docker
            .post::<Body>(&format!("/containers/{}/start", self.id)[..], None)
            .map(|_| ())
    }

    /// Stop the container instance
    pub fn stop(
        &self,
        wait: Option<Duration>,
    ) -> impl Future<Item = (), Error = Error> {
        let mut path = vec![format!("/containers/{}/stop", self.id)];
        if let Some(w) = wait {
            let encoded = form_urlencoded::Serializer::new(String::new())
                .append_pair("t", &w.as_secs().to_string())
                .finish();

            path.push(encoded)
        }
        self.docker.post::<Body>(&path.join("?"), None).map(|_| ())
    }

    /// Restart the container instance
    pub fn restart(
        &self,
        wait: Option<Duration>,
    ) -> impl Future<Item = (), Error = Error> {
        let mut path = vec![format!("/containers/{}/restart", self.id)];
        if let Some(w) = wait {
            let encoded = form_urlencoded::Serializer::new(String::new())
                .append_pair("t", &w.as_secs().to_string())
                .finish();
            path.push(encoded)
        }
        self.docker.post::<Body>(&path.join("?"), None).map(|_| ())
    }

    /// Kill the container instance
    pub fn kill(
        &self,
        signal: Option<&str>,
    ) -> impl Future<Item = (), Error = Error> {
        let mut path = vec![format!("/containers/{}/kill", self.id)];
        if let Some(sig) = signal {
            let encoded = form_urlencoded::Serializer::new(String::new())
                .append_pair("signal", &sig.to_owned())
                .finish();
            path.push(encoded)
        }
        self.docker.post::<Body>(&path.join("?"), None).map(|_| ())
    }

    /// Rename the container instance
    pub fn rename(
        &self,
        name: &str,
    ) -> impl Future<Item = (), Error = Error> {
        let query = form_urlencoded::Serializer::new(String::new())
            .append_pair("name", name)
            .finish();
        self.docker
            .post::<Body>(
                &format!("/containers/{}/rename?{}", self.id, query)[..],
                None,
            )
            .map(|_| ())
    }

    /// Pause the container instance
    pub fn pause(&self) -> impl Future<Item = (), Error = Error> {
        self.docker
            .post::<Body>(&format!("/containers/{}/pause", self.id)[..], None)
            .map(|_| ())
    }

    /// Unpause the container instance
    pub fn unpause(&self) -> impl Future<Item = (), Error = Error> {
        self.docker
            .post::<Body>(&format!("/containers/{}/unpause", self.id)[..], None)
            .map(|_| ())
    }

    /// Wait until the container stops
    pub fn wait(&self) -> impl Future<Item = Exit, Error = Error> {
        self.docker
            .post_json::<Body, Exit>(&format!("/containers/{}/wait", self.id)[..], None)
    }

    /// Delete the container instance
    ///
    /// Use remove instead to use the force/v options.
    pub fn delete(&self) -> impl Future<Item = (), Error = Error> {
        self.docker
            .delete(&format!("/containers/{}", self.id)[..])
            .map(|_| ())
    }

    /// Delete the container instance (todo: force/v)
    pub fn remove(
        &self,
        opts: RmContainerOptions,
    ) -> impl Future<Item = (), Error = Error> {
        let mut path = vec![format!("/containers/{}", self.id)];
        if let Some(query) = opts.serialize() {
            path.push(query)
        }
        self.docker.delete(&path.join("?")).map(|_| ())
    }

    // TODO(abusch) fix this
    /// Exec the specified command in the container
    pub fn exec(
        &self,
        opts: &ExecContainerOptions,
    ) -> impl Stream<Item = TtyLine, Error = Error> {
        let data = opts.serialize().unwrap(); // TODO fixme
        let bytes = data.into_bytes();
        let docker2 = self.docker.clone();
        self.docker
            .post(
                &format!("/containers/{}/exec", self.id)[..],
                Some((bytes, mime::APPLICATION_JSON)),
            )
            .map(move |res| {
                let data = "{}";
                let bytes = data.as_bytes();
                let id = serde_json::from_str::<Value>(res.as_str())
                    .ok()
                    .and_then(|v| {
                        v.as_object()
                            .and_then(|v| v.get("Id"))
                            .and_then(|v| v.as_str().map(|v| v.to_string()))
                    })
                    .unwrap(); // TODO fixme

                let decoder = TtyDecoder::new();
                let chunk_stream = StreamReader::new(docker2.stream_post_chunks(
                    &format!("/exec/{}/start", id)[..],
                    Some((bytes, mime::APPLICATION_JSON)),
                ));
                FramedRead::new(chunk_stream, decoder)
            })
            .flatten_stream()
    }

    // todo attach, attach/ws, copy, archive
}

/// Interface for docker containers
pub struct Containers<'a> {
    docker: &'a Docker,
}

impl<'a> Containers<'a> {
    /// Exports an interface for interacting with docker containers
    pub fn new(docker: &'a Docker) -> Containers<'a> {
        Containers { docker }
    }

    /// Lists the container instances on the docker host
    pub fn list(
        &self,
        opts: &ContainerListOptions,
    ) -> impl Future<Item = Vec<ContainerRep>, Error = Error> {
        let mut path = vec!["/containers/json".to_owned()];
        if let Some(query) = opts.serialize() {
            path.push(query)
        }
        self.docker.get_json::<Vec<ContainerRep>>(&path.join("?"))
    }

    /// Returns a reference to a set of operations available to a specific container instance
    pub fn get<'b>(
        &self,
        name: &'b str,
    ) -> Container<'a, 'b> {
        Container::new(self.docker, name)
    }

    /// Returns a builder interface for creating a new container instance
    pub fn create(
        &self,
        opts: &ContainerOptions,
    ) -> impl Future<Item = ContainerCreateInfo, Error = Error> {
        let data = match opts.serialize() {
            Ok(data) => data,
            Err(e) => return Either::A(futures::future::err(e)),
        };

        let bytes = data.into_bytes();
        let mut path = vec!["/containers/create".to_owned()];

        if let Some(ref name) = opts.name {
            path.push(
                form_urlencoded::Serializer::new(String::new())
                    .append_pair("name", name)
                    .finish(),
            );
        }

        Either::B(
            self.docker
                .post_json(&path.join("?"), Some((bytes, mime::APPLICATION_JSON))),
        )
    }
}

/// Interface for docker network
pub struct Networks<'a> {
    docker: &'a Docker,
}

impl<'a> Networks<'a> {
    /// Exports an interface for interacting with docker Networks
    pub fn new(docker: &'a Docker) -> Networks<'a> {
        Networks { docker }
    }

    /// List the docker networks on the current docker host
    pub fn list(
        &self,
        opts: &NetworkListOptions,
    ) -> impl Future<Item = Vec<NetworkInfo>, Error = Error> {
        let mut path = vec!["/networks".to_owned()];
        if let Some(query) = opts.serialize() {
            path.push(query);
        }
        self.docker.get_json(&path.join("?"))
    }

    /// Returns a reference to a set of operations available to a specific network instance
    pub fn get<'b>(
        &self,
        id: &'b str,
    ) -> Network<'a, 'b> {
        Network::new(self.docker, id)
    }

    pub fn create(
        &self,
        opts: &NetworkCreateOptions,
    ) -> impl Future<Item = NetworkCreateInfo, Error = Error> {
        let data = match opts.serialize() {
            Ok(data) => data,
            Err(e) => return Either::A(futures::future::err(e)),
        };
        let bytes = data.into_bytes();
        let path = vec!["/networks/create".to_owned()];

        Either::B(
            self.docker
                .post_json(&path.join("?"), Some((bytes, mime::APPLICATION_JSON))),
        )
    }
}

/// Interface for accessing and manipulating a docker network
pub struct Network<'a, 'b> {
    docker: &'a Docker,
    id: Cow<'b, str>,
}

impl<'a, 'b> Network<'a, 'b> {
    /// Exports an interface exposing operations against a network instance
    pub fn new<S>(
        docker: &'a Docker,
        id: S,
    ) -> Network<'a, 'b>
    where
        S: Into<Cow<'b, str>>,
    {
        Network {
            docker,
            id: id.into(),
        }
    }

    /// a getter for the Network id
    pub fn id(&self) -> &str {
        &self.id
    }

    /// Inspects the current docker network instance's details
    pub fn inspect(&self) -> impl Future<Item = NetworkInfo, Error = Error> {
        self.docker.get_json(&format!("/networks/{}", self.id)[..])
    }

    /// Delete the network instance
    pub fn delete(&self) -> impl Future<Item = (), Error = Error> {
        self.docker
            .delete(&format!("/networks/{}", self.id)[..])
            .map(|_| ())
    }

    /// Connect container to network
    pub fn connect(
        &self,
        opts: &ContainerConnectionOptions,
    ) -> impl Future<Item = (), Error = Error> {
        self.do_connection("connect", opts)
    }

    /// Disconnect container to network
    pub fn disconnect(
        &self,
        opts: &ContainerConnectionOptions,
    ) -> impl Future<Item = (), Error = Error> {
        self.do_connection("disconnect", opts)
    }

    fn do_connection(
        &self,
        segment: &str,
        opts: &ContainerConnectionOptions,
    ) -> impl Future<Item = (), Error = Error> {
        let data = match opts.serialize() {
            Ok(data) => data,
            Err(e) => return Either::A(futures::future::err(e)),
        };
        let bytes = data.into_bytes();

        Either::B(
            self.docker
                .post(
                    &format!("/networks/{}/{}", self.id, segment)[..],
                    Some((bytes, mime::APPLICATION_JSON)),
                )
                .map(|_| ()),
        )
    }
}

// https://docs.docker.com/reference/api/docker_remote_api_v1.17/
impl Docker {
    /// constructs a new Docker instance for a docker host listening at a url specified by an env var `DOCKER_HOST`,
    /// falling back on unix:///var/run/docker.sock
    pub fn new() -> Docker {
        match env::var("DOCKER_HOST").ok() {
            Some(host) => {
                let host = host.parse().expect("invalid url");
                Docker::host(host)
            }
            #[cfg(feature = "unix-socket")]
            None => Docker::unix("/var/run/docker.sock"),
            #[cfg(not(feature = "unix-socket"))]
            None => panic!("Unix socket support is disabled"),
        }
    }

    /// Creates a new docker instance for a docker host
    /// listening on a given Unix socket.
    #[cfg(feature = "unix-socket")]
    pub fn unix<S>(socket_path: S) -> Docker
    where
        S: Into<String>,
    {
        Docker {
            transport: Transport::Unix {
                client: Client::builder().keep_alive(false).build(UnixConnector),
                path: socket_path.into(),
            },
        }
    }

    /// constructs a new Docker instance for docker host listening at the given host url
    pub fn host(host: Uri) -> Docker {
        let tcp_host_str = format!(
            "{}://{}:{}",
            host.scheme_part().map(|s| s.as_str()).unwrap(),
            host.host().unwrap().to_owned(),
            host.port().unwrap_or(80)
        );

        match host.scheme_part().map(|s| s.as_str()) {
            #[cfg(feature = "unix-socket")]
            Some("unix") => Docker {
                transport: Transport::Unix {
                    client: Client::builder().build(UnixConnector),
                    path: host.path().to_owned(),
                },
            },

            #[cfg(not(feature = "unix-socket"))]
            Some("unix") => panic!("Unix socket support is disabled"),

            _ => {
                if let Ok(ref certs) = env::var("DOCKER_CERT_PATH") {
                    // fixme: don't unwrap before you know what's in the box
                    // https://github.com/hyperium/hyper/blob/master/src/net.rs#L427-L428
                    let mut connector = SslConnector::builder(SslMethod::tls()).unwrap();
                    connector.set_cipher_list("DEFAULT").unwrap();
                    let cert = &format!("{}/cert.pem", certs);
                    let key = &format!("{}/key.pem", certs);
                    connector
                        .set_certificate_file(&Path::new(cert), SslFiletype::PEM)
                        .unwrap();
                    connector
                        .set_private_key_file(&Path::new(key), SslFiletype::PEM)
                        .unwrap();
                    if env::var("DOCKER_TLS_VERIFY").is_ok() {
                        let ca = &format!("{}/ca.pem", certs);
                        connector.set_ca_file(&Path::new(ca)).unwrap();
                    }

                    let http = HttpConnector::new(1);
                    let connector = HttpsConnector::with_connector(http, connector).unwrap();

                    Docker {
                        transport: Transport::EncryptedTcp {
                            client: Client::builder().build(connector),
                            host: tcp_host_str,
                        },
                    }
                } else {
                    Docker {
                        transport: Transport::Tcp {
                            client: Client::new(),
                            host: tcp_host_str,
                        },
                    }
                }
            }
        }
    }

    /// Exports an interface for interacting with docker images
    pub fn images(&self) -> Images {
        Images::new(self)
    }

    /// Exports an interface for interacting with docker containers
    pub fn containers(&self) -> Containers {
        Containers::new(self)
    }

    pub fn networks(&self) -> Networks {
        Networks::new(self)
    }

    /// Returns version information associated with the docker daemon
    pub fn version(&self) -> impl Future<Item = Version, Error = Error> {
        self.get_json("/version")
    }

    /// Returns information associated with the docker daemon
    pub fn info(&self) -> impl Future<Item = Info, Error = Error> {
        self.get_json("/info")
    }

    /// Returns a simple ping response indicating the docker daemon is accessible
    pub fn ping(&self) -> impl Future<Item = String, Error = Error> {
        self.get("/_ping")
    }

    /// Returns a stream of docker events
    pub fn events(
        &self,
        opts: &EventsOptions,
    ) -> impl Stream<Item = Event, Error = Error> {
        let mut path = vec!["/events".to_owned()];
        if let Some(query) = opts.serialize() {
            path.push(query);
        }
        let stream_of_chunks = self.stream_get_chunks(&path.join("?")[..]);
        let reader = StreamReader::new(stream_of_chunks);
        FramedRead::new(reader, LinesCodec::new())
            .map_err(Error::IO)
            .and_then(|line| serde_json::from_str::<Event>(&line).map_err(Error::from))
    }

    fn get(
        &self,
        endpoint: &str,
    ) -> impl Future<Item = String, Error = Error> {
        self.transport.request::<Body>(Method::GET, endpoint, None)
    }

    fn get_json<T: serde::de::DeserializeOwned>(
        &self,
        endpoint: &str,
    ) -> impl Future<Item = T, Error = Error> {
        self.transport
            .request::<Body>(Method::GET, endpoint, None)
            .and_then(|v| {
                serde_json::from_str::<T>(&v)
                    .map_err(Error::SerdeJsonError)
                    .into_future()
            })
    }

    fn post<B>(
        &self,
        endpoint: &str,
        body: Option<(B, Mime)>,
    ) -> impl Future<Item = String, Error = Error>
    where
        B: Into<Body>,
    {
        self.transport.request(Method::POST, endpoint, body)
    }

    fn post_json<B, T>(
        &self,
        endpoint: &str,
        body: Option<(B, Mime)>,
    ) -> impl Future<Item = T, Error = Error>
    where
        B: Into<Body>,
        T: serde::de::DeserializeOwned,
    {
        self.transport
            .request(Method::POST, endpoint, body)
            .and_then(|v| {
                serde_json::from_str::<T>(&v)
                    .map_err(Error::SerdeJsonError)
                    .into_future()
            })
    }

    fn delete(
        &self,
        endpoint: &str,
    ) -> impl Future<Item = String, Error = Error> {
        self.transport
            .request::<Body>(Method::DELETE, endpoint, None)
    }

    fn delete_json<T: serde::de::DeserializeOwned>(
        &self,
        endpoint: &str,
    ) -> impl Future<Item = T, Error = Error> {
        self.transport
            .request::<Body>(Method::DELETE, endpoint, None)
            .and_then(|v| {
                serde_json::from_str::<T>(&v)
                    .map_err(Error::SerdeJsonError)
                    .into_future()
            })
    }

    fn stream_post<B>(
        &self,
        endpoint: &str,
        body: Option<(B, Mime)>,
    ) -> impl Stream<Item = Vec<u8>, Error = Error>
    where
        B: Into<Body>,
    {
        self.transport.stream(Method::POST, endpoint, body)
    }

    fn stream_post_chunks<B>(
        &self,
        endpoint: &str,
        body: Option<(B, Mime)>,
    ) -> impl Stream<Item = hyper::Chunk, Error = Error>
    where
        B: Into<Body>,
    {
        self.transport.stream_chunks(Method::POST, endpoint, body)
    }

    fn stream_get(
        &self,
        endpoint: &str,
    ) -> impl Stream<Item = Vec<u8>, Error = Error> {
        self.transport.stream::<Body>(Method::GET, endpoint, None)
    }

    fn stream_get_chunks(
        &self,
        endpoint: &str,
    ) -> impl Stream<Item = hyper::Chunk, Error = Error> {
        self.transport
            .stream_chunks::<Body>(Method::GET, endpoint, None)
    }
}<|MERGE_RESOLUTION|>--- conflicted
+++ resolved
@@ -156,7 +156,6 @@
 
         let mut bytes = vec![];
 
-<<<<<<< HEAD
         match tarball::dir(&mut bytes, &opts.path[..]) {
             Ok(_) => Box::new(
                 self.docker
@@ -170,18 +169,6 @@
             Err(e) => Box::new(futures::future::err(Error::IO(e)).into_stream())
                 as Box<Stream<Item = Value, Error = Error> + Send>,
         }
-=======
-        tarball::dir(&mut bytes, &opts.path[..])?;
-
-        self.docker
-            .stream_post(&path.join("?"), Some((Body::from(bytes), tar())))
-            .and_then(|r| {
-                serde_json::Deserializer::from_reader(r)
-                    .into_iter::<Value>()
-                    .map(|res| res.map_err(Error::from))
-                    .collect()
-            })
->>>>>>> 75123f82
     }
 
     /// Lists the docker images on the current docker host
@@ -227,16 +214,7 @@
         }
         self.docker
             .stream_post::<Body>(&path.join("?"), None)
-<<<<<<< HEAD
             .and_then(|r| serde_json::from_slice::<Value>(&r[..]).map_err(Error::from))
-=======
-            .and_then(|r| {
-                serde_json::Deserializer::from_reader(r)
-                    .into_iter::<Value>()
-                    .map(|res| res.map_err(Error::from))
-                    .collect()
-            })
->>>>>>> 75123f82
     }
 
     /// exports a collection of named images,
