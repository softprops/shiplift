//! Shiplift is a multi-transport utility for maneuvering [docker](https://www.docker.com/) containers
//!
//! # examples
//!
//! ```no_run
//! # async {
//! let docker = shiplift::Docker::new();
//!
//! match docker.images().list(&Default::default()).await {
//!     Ok(images) => {
//!         for image in images {
//!             println!("{:?}", image.repo_tags);
//!         }
//!     },
//!     Err(e) => eprintln!("Something bad happened! {}", e),
//! }
//! # };
//! ```

pub mod builder;
pub mod errors;
pub mod rep;
pub mod transport;
pub mod tty;

mod tarball;

pub use crate::{
    builder::{
        BuildOptions, ContainerConnectionOptions, ContainerFilter, ContainerListOptions,
        ContainerOptions, EventsOptions, ExecContainerOptions, ImageFilter, ImageListOptions,
        LogsOptions, NetworkCreateOptions, NetworkListOptions, PullOptions, RegistryAuth,
        RmContainerOptions, TagOptions, VolumeCreateOptions,
    },
    errors::Error,
};
use crate::{
    rep::{
        Change, Container as ContainerRep, ContainerCreateInfo, ContainerDetails, Event, Exit,
        History, Image as ImageRep, ImageDetails, Info, NetworkCreateInfo,
        NetworkDetails as NetworkInfo, SearchResult, Stats, Status, Top, Version,
        Volume as VolumeRep, VolumeCreateInfo, Volumes as VolumesRep,
    },
    transport::{tar, Transport},
    tty::Multiplexer as TtyMultiPlexer,
};
use futures_util::{
    io::{AsyncRead, AsyncWrite},
    stream::Stream,
    TryFutureExt, TryStreamExt,
};
<<<<<<< HEAD
use hyper::{client::HttpConnector, Body, Client, Method, Uri};
=======
use futures::{future::Either, Future, IntoFuture, Stream};
pub use hyper::Uri;
use hyper::{client::HttpConnector, Body, Client, Method};
>>>>>>> a4cd2185
#[cfg(feature = "tls")]
use hyper_openssl::HttpsConnector;
#[cfg(feature = "unix-socket")]
use hyperlocal::UnixConnector;
use mime::Mime;
#[cfg(feature = "tls")]
use openssl::ssl::{SslConnector, SslFiletype, SslMethod};
use serde_json::Value;
use std::{borrow::Cow, env, io, io::Read, iter, path::Path, time::Duration};
use url::form_urlencoded;

/// Represents the result of all docker operations
pub type Result<T> = std::result::Result<T, Error>;

/// Entrypoint interface for communicating with docker daemon
#[derive(Clone)]
pub struct Docker {
    transport: Transport,
}

/// Interface for accessing and manipulating a named docker image
pub struct Image<'a> {
    docker: &'a Docker,
    name: Cow<'a, str>,
}

impl<'a> Image<'a> {
    /// Exports an interface for operations that may be performed against a named image
    pub fn new<S>(
        docker: &'a Docker,
        name: S,
    ) -> Self
    where
        S: Into<Cow<'a, str>>,
    {
        Image {
            docker,
            name: name.into(),
        }
    }

    /// Inspects a named image's details
    pub async fn inspect(&self) -> Result<ImageDetails> {
        self.docker
            .get_json(&format!("/images/{}/json", self.name)[..])
            .await
    }

    /// Lists the history of the images set of changes
    pub async fn history(&self) -> Result<Vec<History>> {
        self.docker
            .get_json(&format!("/images/{}/history", self.name)[..])
            .await
    }

    /// Deletes an image
    pub async fn delete(&self) -> Result<Vec<Status>> {
        self.docker
            .delete_json::<Vec<Status>>(&format!("/images/{}", self.name)[..])
            .await
    }

    /// Export this image to a tarball
    pub fn export(&self) -> impl Stream<Item = Result<Vec<u8>>> + Unpin + 'a {
        Box::pin(
            self.docker
                .stream_get(format!("/images/{}/get", self.name))
                .map_ok(|c| c.to_vec()),
        )
    }

    /// Adds a tag to an image
    pub async fn tag(
        &self,
        opts: &TagOptions,
    ) -> Result<()> {
        let mut path = vec![format!("/images/{}/tag", self.name)];
        if let Some(query) = opts.serialize() {
            path.push(query)
        }
        let _ = self.docker.post(&path.join("?"), None).await?;
        Ok(())
    }
}

/// Interface for docker images
pub struct Images<'a> {
    docker: &'a Docker,
}

impl<'a> Images<'a> {
    /// Exports an interface for interacting with docker images
    pub fn new(docker: &'a Docker) -> Images<'a> {
        Images { docker }
    }

    /// Builds a new image build by reading a Dockerfile in a target directory
    pub fn build(
        &'a self,
        opts: &'a BuildOptions,
    ) -> impl Stream<Item = Result<Value>> + Unpin + 'a {
        Box::pin(
            async move {
                let mut path = vec!["/build".to_owned()];
                if let Some(query) = opts.serialize() {
                    path.push(query)
                }

                let mut bytes = Vec::default();

                tarball::dir(&mut bytes, &opts.path[..])?;

                let chunk_stream = self.docker.stream_post(
                    path.join("?"),
                    Some((Body::from(bytes), tar())),
                    None::<iter::Empty<_>>,
                );

                let value_stream = chunk_stream.and_then(|chunk| {
                    async move { serde_json::from_slice(&chunk).map_err(Error::from) }
                });

                Ok(value_stream)
            }
            .try_flatten_stream(),
        )
    }

    /// Lists the docker images on the current docker host
    pub async fn list(
        &self,
        opts: &ImageListOptions,
    ) -> Result<Vec<ImageRep>> {
        let mut path = vec!["/images/json".to_owned()];
        if let Some(query) = opts.serialize() {
            path.push(query);
        }
        self.docker.get_json::<Vec<ImageRep>>(&path.join("?")).await
    }

    /// Returns a reference to a set of operations available for a named image
    pub fn get(
        &self,
        name: &'a str,
    ) -> Image<'a> {
        Image::new(self.docker, name)
    }

    /// Search for docker images by term
    pub async fn search(
        &self,
        term: &str,
    ) -> Result<Vec<SearchResult>> {
        let query = form_urlencoded::Serializer::new(String::new())
            .append_pair("term", term)
            .finish();
        self.docker
            .get_json::<Vec<SearchResult>>(&format!("/images/search?{}", query)[..])
            .await
    }

    /// Pull and create a new docker images from an existing image
    pub fn pull(
        &self,
        opts: &PullOptions,
    ) -> impl Stream<Item = Result<Value>> + Unpin + 'a {
        let mut path = vec!["/images/create".to_owned()];
        if let Some(query) = opts.serialize() {
            path.push(query);
        }
        let headers = opts
            .auth_header()
            .map(|a| iter::once(("X-Registry-Auth", a)));

        Box::pin(
            self.docker
                .stream_post(path.join("?"), None, headers)
                .and_then(move |chunk| {
                    // todo: give this a proper enum type
                    futures_util::future::ready(serde_json::from_slice(&chunk).map_err(Error::from))
                }),
        )
    }

    /// exports a collection of named images,
    /// either by name, name:tag, or image id, into a tarball
    pub fn export(
        &self,
        names: Vec<&str>,
    ) -> impl Stream<Item = Result<Vec<u8>>> + 'a {
        let params = names.iter().map(|n| ("names", *n));
        let query = form_urlencoded::Serializer::new(String::new())
            .extend_pairs(params)
            .finish();
        self.docker
            .stream_get(format!("/images/get?{}", query))
            .map_ok(|c| c.to_vec())
    }

    /// imports an image or set of images from a given tarball source
    /// source can be uncompressed on compressed via gzip, bzip2 or xz
    pub fn import(
        self,
        mut tarball: Box<dyn Read>,
    ) -> impl Stream<Item = Result<Value>> + Unpin + 'a {
        Box::pin(
            async move {
                let mut bytes = Vec::default();

                tarball.read_to_end(&mut bytes)?;

                let chunk_stream = self.docker.stream_post(
                    "/images/load",
                    Some((Body::from(bytes), tar())),
                    None::<iter::Empty<_>>,
                );

                let value_stream = chunk_stream.and_then(|chunk| {
                    async move { serde_json::from_slice(&chunk).map_err(Error::from) }
                });

                Ok(value_stream)
            }
            .try_flatten_stream(),
        )
    }
}

/// Interface for accessing and manipulating a docker container
pub struct Container<'a> {
    docker: &'a Docker,
    id: Cow<'a, str>,
}

impl<'a> Container<'a> {
    /// Exports an interface exposing operations against a container instance
    pub fn new<S>(
        docker: &'a Docker,
        id: S,
    ) -> Self
    where
        S: Into<Cow<'a, str>>,
    {
        Container {
            docker,
            id: id.into(),
        }
    }

    /// a getter for the container id
    pub fn id(&self) -> &str {
        &self.id
    }

    /// Inspects the current docker container instance's details
    pub async fn inspect(&self) -> Result<ContainerDetails> {
        self.docker
            .get_json::<ContainerDetails>(&format!("/containers/{}/json", self.id)[..])
            .await
    }

    /// Returns a `top` view of information about the container process
    pub async fn top(
        &self,
        psargs: Option<&str>,
    ) -> Result<Top> {
        let mut path = vec![format!("/containers/{}/top", self.id)];
        if let Some(ref args) = psargs {
            let encoded = form_urlencoded::Serializer::new(String::new())
                .append_pair("ps_args", args)
                .finish();
            path.push(encoded)
        }
        self.docker.get_json(&path.join("?")).await
    }

    /// Returns a stream of logs emitted but the container instance
    pub fn logs(
        &self,
        opts: &LogsOptions,
    ) -> impl Stream<Item = Result<tty::TtyChunk>> + Unpin + 'a {
        let mut path = vec![format!("/containers/{}/logs", self.id)];
        if let Some(query) = opts.serialize() {
            path.push(query)
        }

        let stream = Box::pin(self.docker.stream_get(path.join("?")));

        Box::pin(tty::decode(stream))
    }

    /// Attaches a multiplexed TCP stream to the container that can be used to read Stdout, Stderr and write Stdin.
    async fn attach_raw(&self) -> Result<impl AsyncRead + AsyncWrite + Send + 'a> {
        self.docker
            .stream_post_upgrade(
                format!(
                    "/containers/{}/attach?stream=1&stdout=1&stderr=1&stdin=1",
                    self.id
                ),
                None,
            )
            .await
    }

    /// Attaches a `[TtyMultiplexer]` to the container.
    ///
    /// The `[TtyMultiplexer]` implements Stream for returning Stdout and Stderr chunks. It also implements `[AsyncWrite]` for writing to Stdin.
    ///
    /// The multiplexer can be split into its read and write halves with the `[split](TtyMultiplexer::split)` method
    pub async fn attach(&self) -> Result<TtyMultiPlexer<'a>> {
        let tcp_stream = self.attach_raw().await?;

        Ok(TtyMultiPlexer::new(tcp_stream))
    }

    /// Returns a set of changes made to the container instance
    pub async fn changes(&self) -> Result<Vec<Change>> {
        self.docker
            .get_json::<Vec<Change>>(&format!("/containers/{}/changes", self.id)[..])
            .await
    }

    /// Exports the current docker container into a tarball
    pub fn export(&self) -> impl Stream<Item = Result<Vec<u8>>> + 'a {
        self.docker
            .stream_get(format!("/containers/{}/export", self.id))
            .map_ok(|c| c.to_vec())
    }

    /// Returns a stream of stats specific to this container instance
    pub fn stats(&'a self) -> impl Stream<Item = Result<Stats>> + Unpin + 'a {
        let codec = futures_codec::LinesCodec {};

        let reader = Box::pin(
            self.docker
                .stream_get(format!("/containers/{}/stats", self.id))
                .map_err(|e| io::Error::new(io::ErrorKind::Other, e)),
        )
        .into_async_read();

        Box::pin(
            futures_codec::FramedRead::new(reader, codec)
                .map_err(Error::IO)
                .and_then(|s: String| {
                    async move { serde_json::from_str(&s).map_err(Error::SerdeJsonError) }
                }),
        )
    }

    /// Start the container instance
    pub async fn start(&self) -> Result<()> {
        self.docker
            .post(&format!("/containers/{}/start", self.id)[..], None)
            .await?;
        Ok(())
    }

    /// Stop the container instance
    pub async fn stop(
        &self,
        wait: Option<Duration>,
    ) -> Result<()> {
        let mut path = vec![format!("/containers/{}/stop", self.id)];
        if let Some(w) = wait {
            let encoded = form_urlencoded::Serializer::new(String::new())
                .append_pair("t", &w.as_secs().to_string())
                .finish();

            path.push(encoded)
        }
        self.docker.post(&path.join("?"), None).await?;
        Ok(())
    }

    /// Restart the container instance
    pub async fn restart(
        &self,
        wait: Option<Duration>,
    ) -> Result<()> {
        let mut path = vec![format!("/containers/{}/restart", self.id)];
        if let Some(w) = wait {
            let encoded = form_urlencoded::Serializer::new(String::new())
                .append_pair("t", &w.as_secs().to_string())
                .finish();
            path.push(encoded)
        }
        self.docker.post(&path.join("?"), None).await?;
        Ok(())
    }

    /// Kill the container instance
    pub async fn kill(
        &self,
        signal: Option<&str>,
    ) -> Result<()> {
        let mut path = vec![format!("/containers/{}/kill", self.id)];
        if let Some(sig) = signal {
            let encoded = form_urlencoded::Serializer::new(String::new())
                .append_pair("signal", &sig.to_owned())
                .finish();
            path.push(encoded)
        }
        self.docker.post(&path.join("?"), None).await?;
        Ok(())
    }

    /// Rename the container instance
    pub async fn rename(
        &self,
        name: &str,
    ) -> Result<()> {
        let query = form_urlencoded::Serializer::new(String::new())
            .append_pair("name", name)
            .finish();
        self.docker
            .post(
                &format!("/containers/{}/rename?{}", self.id, query)[..],
                None,
            )
            .await?;
        Ok(())
    }

    /// Pause the container instance
    pub async fn pause(&self) -> Result<()> {
        self.docker
            .post(&format!("/containers/{}/pause", self.id)[..], None)
            .await?;
        Ok(())
    }

    /// Unpause the container instance
    pub async fn unpause(&self) -> Result<()> {
        self.docker
            .post(&format!("/containers/{}/unpause", self.id)[..], None)
            .await?;
        Ok(())
    }

    /// Wait until the container stops
    pub async fn wait(&self) -> Result<Exit> {
        self.docker
            .post_json(
                format!("/containers/{}/wait", self.id),
                Option::<(Body, Mime)>::None,
            )
            .await
    }

    /// Delete the container instance
    ///
    /// Use remove instead to use the force/v options.
    pub async fn delete(&self) -> Result<()> {
        self.docker
            .delete(&format!("/containers/{}", self.id)[..])
            .await?;
        Ok(())
    }

    /// Delete the container instance (todo: force/v)
    pub async fn remove(
        &self,
        opts: RmContainerOptions,
    ) -> Result<()> {
        let mut path = vec![format!("/containers/{}", self.id)];
        if let Some(query) = opts.serialize() {
            path.push(query)
        }
        self.docker.delete(&path.join("?")).await?;
        Ok(())
    }

    async fn exec_create(
        &self,
        opts: &ExecContainerOptions,
    ) -> Result<String> {
        #[derive(serde::Deserialize)]
        #[serde(rename_all = "PascalCase")]
        struct Response {
            id: String,
        }

        let body: Body = opts.serialize()?.into();

        let Response { id } = self
            .docker
            .post_json(
                &format!("/containers/{}/exec", self.id)[..],
                Some((body, mime::APPLICATION_JSON)),
            )
            .await?;

        Ok(id)
    }

    fn exec_start(
        &self,
        id: String,
    ) -> impl Stream<Item = Result<tty::TtyChunk>> + 'a {
        let bytes: &[u8] = b"{}";

        let stream = Box::pin(self.docker.stream_post(
            format!("/exec/{}/start", id),
            Some((bytes.into(), mime::APPLICATION_JSON)),
            None::<iter::Empty<_>>,
        ));

        tty::decode(stream)
    }

    pub fn exec(
        &'a self,
        opts: &'a ExecContainerOptions,
    ) -> impl Stream<Item = Result<tty::TtyChunk>> + Unpin + 'a {
        Box::pin(
            async move {
                let id = self.exec_create(opts).await?;
                Ok(self.exec_start(id))
            }
            .try_flatten_stream(),
        )
    }

    /// Copy a file/folder from the container.  The resulting stream is a tarball of the extracted
    /// files.
    ///
    /// If `path` is not an absolute path, it is relative to the container’s root directory. The
    /// resource specified by `path` must exist. To assert that the resource is expected to be a
    /// directory, `path` should end in `/` or `/`. (assuming a path separator of `/`). If `path`
    /// ends in `/.`  then this indicates that only the contents of the path directory should be
    /// copied.  A symlink is always resolved to its target.
    pub fn copy_from(
        &self,
        path: &Path,
    ) -> impl Stream<Item = Result<Vec<u8>>> + 'a {
        let path_arg = form_urlencoded::Serializer::new(String::new())
            .append_pair("path", &path.to_string_lossy())
            .finish();

        let endpoint = format!("/containers/{}/archive?{}", self.id, path_arg);
        self.docker.stream_get(endpoint).map_ok(|c| c.to_vec())
    }

    /// Copy a byte slice as file into (see `bytes`) the container.
    ///
    /// The file will be copied at the given location (see `path`) and will be owned by root
    /// with access mask 644.
    pub async fn copy_file_into<P: AsRef<Path>>(
        &self,
        path: P,
        bytes: &[u8],
    ) -> Result<()> {
        let path = path.as_ref();

        let mut ar = tar::Builder::new(Vec::new());
        let mut header = tar::Header::new_gnu();
        header.set_size(bytes.len() as u64);
        header.set_mode(0o0644);
        ar.append_data(
            &mut header,
            path.to_path_buf()
                .iter()
                .skip(1)
                .collect::<std::path::PathBuf>(),
            bytes,
        )
        .unwrap();
        let data = ar.into_inner().unwrap();

        let body = Some((data, "application/x-tar".parse::<Mime>().unwrap()));

        let path_arg = form_urlencoded::Serializer::new(String::new())
            .append_pair("path", "/")
            .finish();

        self.docker
            .put(
                &format!("/containers/{}/archive?{}", self.id, path_arg),
                body.map(|(body, mime)| (body.into(), mime)),
            )
            .await?;
        Ok(())
    }
}

/// Interface for docker containers
pub struct Containers<'a> {
    docker: &'a Docker,
}

impl<'a> Containers<'a> {
    /// Exports an interface for interacting with docker containers
    pub fn new(docker: &'a Docker) -> Containers<'a> {
        Containers { docker }
    }

    /// Lists the container instances on the docker host
    pub async fn list(
        &self,
        opts: &ContainerListOptions,
    ) -> Result<Vec<ContainerRep>> {
        let mut path = vec!["/containers/json".to_owned()];
        if let Some(query) = opts.serialize() {
            path.push(query)
        }
        self.docker
            .get_json::<Vec<ContainerRep>>(&path.join("?"))
            .await
    }

    /// Returns a reference to a set of operations available to a specific container instance
    pub fn get(
        &self,
        name: &'a str,
    ) -> Container<'a> {
        Container::new(self.docker, name)
    }

    /// Returns a builder interface for creating a new container instance
    pub async fn create(
        &self,
        opts: &ContainerOptions,
    ) -> Result<ContainerCreateInfo> {
        let body: Body = opts.serialize()?.into();
        let mut path = vec!["/containers/create".to_owned()];

        if let Some(ref name) = opts.name {
            path.push(
                form_urlencoded::Serializer::new(String::new())
                    .append_pair("name", name)
                    .finish(),
            );
        }

        self.docker
            .post_json(&path.join("?"), Some((body, mime::APPLICATION_JSON)))
            .await
    }
}

/// Interface for docker network
pub struct Networks<'a> {
    docker: &'a Docker,
}

impl<'a> Networks<'a> {
    /// Exports an interface for interacting with docker Networks
    pub fn new(docker: &'a Docker) -> Networks<'a> {
        Networks { docker }
    }

    /// List the docker networks on the current docker host
    pub async fn list(
        &self,
        opts: &NetworkListOptions,
    ) -> Result<Vec<NetworkInfo>> {
        let mut path = vec!["/networks".to_owned()];
        if let Some(query) = opts.serialize() {
            path.push(query);
        }
        self.docker.get_json(&path.join("?")).await
    }

    /// Returns a reference to a set of operations available to a specific network instance
    pub fn get<'b>(
        &self,
        id: &'b str,
    ) -> Network<'a, 'b> {
        Network::new(self.docker, id)
    }

    /// Create a new Network instance
    pub async fn create(
        &self,
        opts: &NetworkCreateOptions,
    ) -> Result<NetworkCreateInfo> {
        let body: Body = opts.serialize()?.into();
        let path = vec!["/networks/create".to_owned()];

        self.docker
            .post_json(&path.join("?"), Some((body, mime::APPLICATION_JSON)))
            .await
    }
}

/// Interface for accessing and manipulating a docker network
pub struct Network<'a, 'b> {
    docker: &'a Docker,
    id: Cow<'b, str>,
}

impl<'a, 'b> Network<'a, 'b> {
    /// Exports an interface exposing operations against a network instance
    pub fn new<S>(
        docker: &'a Docker,
        id: S,
    ) -> Network<'a, 'b>
    where
        S: Into<Cow<'b, str>>,
    {
        Network {
            docker,
            id: id.into(),
        }
    }

    /// a getter for the Network id
    pub fn id(&self) -> &str {
        &self.id
    }

    /// Inspects the current docker network instance's details
    pub async fn inspect(&self) -> Result<NetworkInfo> {
        self.docker
            .get_json(&format!("/networks/{}", self.id)[..])
            .await
    }

    /// Delete the network instance
    pub async fn delete(&self) -> Result<()> {
        self.docker
            .delete(&format!("/networks/{}", self.id)[..])
            .await?;
        Ok(())
    }

    /// Connect container to network
    pub async fn connect(
        &self,
        opts: &ContainerConnectionOptions,
    ) -> Result<()> {
        self.do_connection("connect", opts).await
    }

    /// Disconnect container to network
    pub async fn disconnect(
        &self,
        opts: &ContainerConnectionOptions,
    ) -> Result<()> {
        self.do_connection("disconnect", opts).await
    }

    async fn do_connection(
        &self,
        segment: &str,
        opts: &ContainerConnectionOptions,
    ) -> Result<()> {
        let body: Body = opts.serialize()?.into();

        self.docker
            .post(
                &format!("/networks/{}/{}", self.id, segment)[..],
                Some((body, mime::APPLICATION_JSON)),
            )
            .await?;
        Ok(())
    }
}

/// Interface for docker volumes
pub struct Volumes<'a> {
    docker: &'a Docker,
}

impl<'a> Volumes<'a> {
    /// Exports an interface for interacting with docker volumes
    pub fn new(docker: &'a Docker) -> Volumes<'a> {
        Volumes { docker }
    }

    pub async fn create(
        &self,
        opts: &VolumeCreateOptions,
    ) -> Result<VolumeCreateInfo> {
        let body: Body = opts.serialize()?.into();
        let path = vec!["/volumes/create".to_owned()];

        self.docker
            .post_json(&path.join("?"), Some((body, mime::APPLICATION_JSON)))
            .await
    }

    /// Lists the docker volumes on the current docker host
    pub async fn list(&self) -> Result<Vec<VolumeRep>> {
        let path = vec!["/volumes".to_owned()];

<<<<<<< HEAD
        let volumes = self.docker.get_json::<VolumesRep>(&path.join("?")).await?;

        Ok(match volumes.volumes {
            Some(volumes) => volumes,
            None => vec![],
        })
=======
        self.docker
            .get_json::<VolumesRep>(&path.join("?"))
            .map(|volumes: VolumesRep| match volumes.volumes {
                Some(volumes) => volumes,
                None => vec![],
            })
>>>>>>> a4cd2185
    }

    /// Returns a reference to a set of operations available for a named volume
    pub fn get<'b>(
        &self,
        name: &'b str,
    ) -> Volume<'a, 'b> {
        Volume::new(self.docker, name)
    }
}

/// Interface for accessing and manipulating a named docker volume
pub struct Volume<'a, 'b> {
    docker: &'a Docker,
    name: Cow<'b, str>,
}

impl<'a, 'b> Volume<'a, 'b> {
    /// Exports an interface for operations that may be performed against a named volume
    pub fn new<S>(
        docker: &'a Docker,
        name: S,
    ) -> Volume<'a, 'b>
    where
        S: Into<Cow<'b, str>>,
    {
        Volume {
            docker,
            name: name.into(),
        }
    }

    /// Deletes a volume
    pub async fn delete(&self) -> Result<()> {
        self.docker
            .delete(&format!("/volumes/{}", self.name)[..])
            .await?;
        Ok(())
    }
}

fn get_http_connector() -> HttpConnector {
    let mut http = HttpConnector::new();
    http.enforce_http(false);

    http
}

#[cfg(feature = "tls")]
fn get_docker_for_tcp(tcp_host_str: String) -> Docker {
    let http = get_http_connector();
    if let Ok(ref certs) = env::var("DOCKER_CERT_PATH") {
        // fixme: don't unwrap before you know what's in the box
        // https://github.com/hyperium/hyper/blob/master/src/net.rs#L427-L428
        let mut connector = SslConnector::builder(SslMethod::tls()).unwrap();
        connector.set_cipher_list("DEFAULT").unwrap();
        let cert = &format!("{}/cert.pem", certs);
        let key = &format!("{}/key.pem", certs);
        connector
            .set_certificate_file(&Path::new(cert), SslFiletype::PEM)
            .unwrap();
        connector
            .set_private_key_file(&Path::new(key), SslFiletype::PEM)
            .unwrap();
        if env::var("DOCKER_TLS_VERIFY").is_ok() {
            let ca = &format!("{}/ca.pem", certs);
            connector.set_ca_file(&Path::new(ca)).unwrap();
        }

        // If we are attempting to connec to the docker daemon via tcp
        // we need to convert the scheme to `https` to let hyper connect.
        // Otherwise, hyper will reject the connection since it does not
        // recongnize `tcp` as a valid `http` scheme.
        let tcp_host_str = if tcp_host_str.contains("tcp://") {
            tcp_host_str.replace("tcp://", "https://")
        } else {
            tcp_host_str
        };

        Docker {
            transport: Transport::EncryptedTcp {
                client: Client::builder()
                    .build(HttpsConnector::with_connector(http, connector).unwrap()),
                host: tcp_host_str,
            },
        }
    } else {
        Docker {
            transport: Transport::Tcp {
                client: Client::builder().build(http),
                host: tcp_host_str,
            },
        }
    }
}

#[cfg(not(feature = "tls"))]
fn get_docker_for_tcp(tcp_host_str: String) -> Docker {
    let http = get_http_connector();
    Docker {
        transport: Transport::Tcp {
            client: Client::builder().build(http),
            host: tcp_host_str,
        },
    }
}

// https://docs.docker.com/reference/api/docker_remote_api_v1.17/
impl Docker {
    /// constructs a new Docker instance for a docker host listening at a url specified by an env var `DOCKER_HOST`,
    /// falling back on unix:///var/run/docker.sock
    pub fn new() -> Docker {
        match env::var("DOCKER_HOST").ok() {
            Some(host) => {
                let host = host.parse().expect("invalid url");
                Docker::host(host)
            }
            #[cfg(feature = "unix-socket")]
            None => Docker::unix("/var/run/docker.sock"),
            #[cfg(not(feature = "unix-socket"))]
            None => panic!("Unix socket support is disabled"),
        }
    }

    /// Creates a new docker instance for a docker host
    /// listening on a given Unix socket.
    #[cfg(feature = "unix-socket")]
    pub fn unix<S>(socket_path: S) -> Docker
    where
        S: Into<String>,
    {
        Docker {
            transport: Transport::Unix {
                client: Client::builder().keep_alive(false).build(UnixConnector),
                path: socket_path.into(),
            },
        }
    }

    /// constructs a new Docker instance for docker host listening at the given host url
    pub fn host(host: Uri) -> Docker {
        let tcp_host_str = format!(
            "{}://{}:{}",
            host.scheme_str().unwrap(),
            host.host().unwrap().to_owned(),
            host.port_u16().unwrap_or(80)
        );

        match host.scheme_str() {
            #[cfg(feature = "unix-socket")]
            Some("unix") => Docker {
                transport: Transport::Unix {
                    client: Client::builder().build(UnixConnector),
                    path: host.path().to_owned(),
                },
            },

            #[cfg(not(feature = "unix-socket"))]
            Some("unix") => panic!("Unix socket support is disabled"),

            _ => get_docker_for_tcp(tcp_host_str),
        }
    }

    /// Exports an interface for interacting with docker images
    pub fn images(&self) -> Images {
        Images::new(self)
    }

    /// Exports an interface for interacting with docker containers
    pub fn containers(&self) -> Containers {
        Containers::new(self)
    }

    pub fn networks(&self) -> Networks {
        Networks::new(self)
    }

    pub fn volumes(&self) -> Volumes {
        Volumes::new(self)
    }

    /// Returns version information associated with the docker daemon
    pub async fn version(&self) -> Result<Version> {
        self.get_json("/version").await
    }

    /// Returns information associated with the docker daemon
    pub async fn info(&self) -> Result<Info> {
        self.get_json("/info").await
    }

    /// Returns a simple ping response indicating the docker daemon is accessible
    pub async fn ping(&self) -> Result<String> {
        self.get("/_ping").await
    }

    /// Returns a stream of docker events
    pub fn events<'a>(
        &'a self,
        opts: &'a EventsOptions,
    ) -> impl Stream<Item = Result<Event>> + Unpin + 'a {
        let mut path = vec!["/events".to_owned()];
        if let Some(query) = opts.serialize() {
            path.push(query);
        }
        let reader = Box::pin(
            self.stream_get(path.join("?"))
                .map_err(|e| io::Error::new(io::ErrorKind::Other, e)),
        )
        .into_async_read();

        let codec = futures_codec::LinesCodec {};

        Box::pin(
            futures_codec::FramedRead::new(reader, codec)
                .map_err(Error::IO)
                .and_then(|s: String| {
                    async move { serde_json::from_str(&s).map_err(Error::SerdeJsonError) }
                }),
        )
    }

    //
    // Utility functions to make requests
    //

    async fn get(
        &self,
        endpoint: &str,
    ) -> Result<String> {
        self.transport
            .request(Method::GET, endpoint, Option::<(Body, Mime)>::None)
            .await
    }

    async fn get_json<T: serde::de::DeserializeOwned>(
        &self,
        endpoint: &str,
    ) -> Result<T> {
        let raw_string = self
            .transport
            .request(Method::GET, endpoint, Option::<(Body, Mime)>::None)
            .await?;

        Ok(serde_json::from_str::<T>(&raw_string)?)
    }

    async fn post(
        &self,
        endpoint: &str,
        body: Option<(Body, Mime)>,
    ) -> Result<String> {
        self.transport.request(Method::POST, endpoint, body).await
    }

    async fn put(
        &self,
        endpoint: &str,
        body: Option<(Body, Mime)>,
    ) -> Result<String> {
        self.transport.request(Method::PUT, endpoint, body).await
    }

    async fn post_json<T, B>(
        &self,
        endpoint: impl AsRef<str>,
        body: Option<(B, Mime)>,
    ) -> Result<T>
    where
        T: serde::de::DeserializeOwned,
        B: Into<Body>,
    {
        let string = self.transport.request(Method::POST, endpoint, body).await?;

        Ok(serde_json::from_str::<T>(&string)?)
    }

    async fn delete(
        &self,
        endpoint: &str,
    ) -> Result<String> {
        self.transport
            .request(Method::DELETE, endpoint, Option::<(Body, Mime)>::None)
            .await
    }

    async fn delete_json<T: serde::de::DeserializeOwned>(
        &self,
        endpoint: &str,
    ) -> Result<T> {
        let string = self
            .transport
            .request(Method::DELETE, endpoint, Option::<(Body, Mime)>::None)
            .await?;

        Ok(serde_json::from_str::<T>(&string)?)
    }

    fn stream_post<'a, H>(
        &'a self,
        endpoint: impl AsRef<str> + 'a,
        body: Option<(Body, Mime)>,
        headers: Option<H>,
    ) -> impl Stream<Item = Result<hyper::body::Bytes>> + 'a
    where
        H: IntoIterator<Item = (&'static str, String)> + 'a,
    {
        self.transport
            .stream_chunks(Method::POST, endpoint, body, headers)
    }

    fn stream_get<'a>(
        &'a self,
        endpoint: impl AsRef<str> + Unpin + 'a,
    ) -> impl Stream<Item = Result<hyper::body::Bytes>> + 'a {
        let headers = Some(Vec::default());
        self.transport
            .stream_chunks(Method::GET, endpoint, Option::<(Body, Mime)>::None, headers)
    }

    async fn stream_post_upgrade<'a>(
        &'a self,
        endpoint: impl AsRef<str> + 'a,
        body: Option<(Body, Mime)>,
    ) -> Result<impl futures_util::io::AsyncRead + futures_util::io::AsyncWrite + 'a> {
        self.transport
            .stream_upgrade(Method::POST, endpoint, body)
            .await
    }
}

impl Default for Docker {
    fn default() -> Self {
        Self::new()
    }
}<|MERGE_RESOLUTION|>--- conflicted
+++ resolved
@@ -49,13 +49,9 @@
     stream::Stream,
     TryFutureExt, TryStreamExt,
 };
-<<<<<<< HEAD
-use hyper::{client::HttpConnector, Body, Client, Method, Uri};
-=======
-use futures::{future::Either, Future, IntoFuture, Stream};
+// use futures::{future::Either, Future, IntoFuture, Stream};
 pub use hyper::Uri;
 use hyper::{client::HttpConnector, Body, Client, Method};
->>>>>>> a4cd2185
 #[cfg(feature = "tls")]
 use hyper_openssl::HttpsConnector;
 #[cfg(feature = "unix-socket")]
@@ -174,8 +170,8 @@
                     None::<iter::Empty<_>>,
                 );
 
-                let value_stream = chunk_stream.and_then(|chunk| {
-                    async move { serde_json::from_slice(&chunk).map_err(Error::from) }
+                let value_stream = chunk_stream.and_then(|chunk| async move {
+                    serde_json::from_slice(&chunk).map_err(Error::from)
                 });
 
                 Ok(value_stream)
@@ -273,8 +269,8 @@
                     None::<iter::Empty<_>>,
                 );
 
-                let value_stream = chunk_stream.and_then(|chunk| {
-                    async move { serde_json::from_slice(&chunk).map_err(Error::from) }
+                let value_stream = chunk_stream.and_then(|chunk| async move {
+                    serde_json::from_slice(&chunk).map_err(Error::from)
                 });
 
                 Ok(value_stream)
@@ -399,8 +395,8 @@
         Box::pin(
             futures_codec::FramedRead::new(reader, codec)
                 .map_err(Error::IO)
-                .and_then(|s: String| {
-                    async move { serde_json::from_str(&s).map_err(Error::SerdeJsonError) }
+                .and_then(|s: String| async move {
+                    serde_json::from_str(&s).map_err(Error::SerdeJsonError)
                 }),
         )
     }
@@ -842,21 +838,11 @@
     pub async fn list(&self) -> Result<Vec<VolumeRep>> {
         let path = vec!["/volumes".to_owned()];
 
-<<<<<<< HEAD
-        let volumes = self.docker.get_json::<VolumesRep>(&path.join("?")).await?;
-
-        Ok(match volumes.volumes {
+        let volumes_rep = self.docker.get_json::<VolumesRep>(&path.join("?")).await?;
+        Ok(match volumes_rep.volumes {
             Some(volumes) => volumes,
             None => vec![],
         })
-=======
-        self.docker
-            .get_json::<VolumesRep>(&path.join("?"))
-            .map(|volumes: VolumesRep| match volumes.volumes {
-                Some(volumes) => volumes,
-                None => vec![],
-            })
->>>>>>> a4cd2185
     }
 
     /// Returns a reference to a set of operations available for a named volume
@@ -1074,8 +1060,8 @@
         Box::pin(
             futures_codec::FramedRead::new(reader, codec)
                 .map_err(Error::IO)
-                .and_then(|s: String| {
-                    async move { serde_json::from_str(&s).map_err(Error::SerdeJsonError) }
+                .and_then(|s: String| async move {
+                    serde_json::from_str(&s).map_err(Error::SerdeJsonError)
                 }),
         )
     }
