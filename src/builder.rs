//! Interfaces for building various structures

use crate::{errors::Error, Result};
use serde::Serialize;
use serde_json::{self, json, map::Map, Value};
use std::{
    cmp::Eq,
    collections::{BTreeMap, HashMap},
    hash::Hash,
    iter::{IntoIterator, Peekable},
};
use url::form_urlencoded;

#[derive(Clone, Serialize, Debug)]
#[serde(untagged)]
pub enum RegistryAuth {
    Password {
        username: String,
        password: String,

        #[serde(skip_serializing_if = "Option::is_none")]
        email: Option<String>,

        #[serde(rename = "serveraddress")]
        #[serde(skip_serializing_if = "Option::is_none")]
        server_address: Option<String>,
    },
    Token {
        #[serde(rename = "identitytoken")]
        identity_token: String,
    },
}

impl RegistryAuth {
    /// return a new instance with token authentication
    pub fn token<S>(token: S) -> RegistryAuth
    where
        S: Into<String>,
    {
        RegistryAuth::Token {
            identity_token: token.into(),
        }
    }

    /// return a new instance of a builder for authentication
    pub fn builder() -> RegistryAuthBuilder {
        RegistryAuthBuilder::default()
    }

    /// serialize authentication as JSON in base64
    pub fn serialize(&self) -> String {
        serde_json::to_string(self)
            .map(|c| base64::encode(&c))
            .unwrap()
    }
}

#[derive(Default)]
pub struct RegistryAuthBuilder {
    username: Option<String>,
    password: Option<String>,
    email: Option<String>,
    server_address: Option<String>,
}

impl RegistryAuthBuilder {
    pub fn username<I>(
        &mut self,
        username: I,
    ) -> &mut Self
    where
        I: Into<String>,
    {
        self.username = Some(username.into());
        self
    }

    pub fn password<I>(
        &mut self,
        password: I,
    ) -> &mut Self
    where
        I: Into<String>,
    {
        self.password = Some(password.into());
        self
    }

    pub fn email<I>(
        &mut self,
        email: I,
    ) -> &mut Self
    where
        I: Into<String>,
    {
        self.email = Some(email.into());
        self
    }

    pub fn server_address<I>(
        &mut self,
        server_address: I,
    ) -> &mut Self
    where
        I: Into<String>,
    {
        self.server_address = Some(server_address.into());
        self
    }

    pub fn build(&self) -> RegistryAuth {
        RegistryAuth::Password {
            username: self.username.clone().unwrap_or_else(String::new),
            password: self.password.clone().unwrap_or_else(String::new),
            email: self.email.clone(),
            server_address: self.server_address.clone(),
        }
    }
}

#[derive(Default, Debug)]
pub struct TagOptions {
    pub params: HashMap<&'static str, String>,
}

impl TagOptions {
    /// return a new instance of a builder for options
    pub fn builder() -> TagOptionsBuilder {
        TagOptionsBuilder::default()
    }

    /// serialize options as a string. returns None if no options are defined
    pub fn serialize(&self) -> Option<String> {
        if self.params.is_empty() {
            None
        } else {
            Some(
                form_urlencoded::Serializer::new(String::new())
                    .extend_pairs(&self.params)
                    .finish(),
            )
        }
    }
}

#[derive(Default)]
pub struct TagOptionsBuilder {
    params: HashMap<&'static str, String>,
}

impl TagOptionsBuilder {
    pub fn repo<R>(
        &mut self,
        r: R,
    ) -> &mut Self
    where
        R: Into<String>,
    {
        self.params.insert("repo", r.into());
        self
    }

    pub fn tag<T>(
        &mut self,
        t: T,
    ) -> &mut Self
    where
        T: Into<String>,
    {
        self.params.insert("tag", t.into());
        self
    }

    pub fn build(&self) -> TagOptions {
        TagOptions {
            params: self.params.clone(),
        }
    }
}

#[derive(Default, Debug)]
pub struct PullOptions {
    auth: Option<RegistryAuth>,
    params: HashMap<&'static str, String>,
}

impl PullOptions {
    /// return a new instance of a builder for options
    pub fn builder() -> PullOptionsBuilder {
        PullOptionsBuilder::default()
    }

    /// serialize options as a string. returns None if no options are defined
    pub fn serialize(&self) -> Option<String> {
        if self.params.is_empty() {
            None
        } else {
            Some(
                form_urlencoded::Serializer::new(String::new())
                    .extend_pairs(&self.params)
                    .finish(),
            )
        }
    }

    pub(crate) fn auth_header(&self) -> Option<String> {
        self.auth.clone().map(|a| a.serialize())
    }
}

#[derive(Default)]
pub struct PullOptionsBuilder {
    auth: Option<RegistryAuth>,
    params: HashMap<&'static str, String>,
}

impl PullOptionsBuilder {
    ///  Name of the image to pull. The name may include a tag or digest.
    /// This parameter may only be used when pulling an image.
    /// If an untagged value is provided and no `tag` is provided, _all_
    /// tags will be pulled
    /// The pull is cancelled if the HTTP connection is closed.
    pub fn image<I>(
        &mut self,
        img: I,
    ) -> &mut Self
    where
        I: Into<String>,
    {
        self.params.insert("fromImage", img.into());
        self
    }

    pub fn src<S>(
        &mut self,
        s: S,
    ) -> &mut Self
    where
        S: Into<String>,
    {
        self.params.insert("fromSrc", s.into());
        self
    }

    /// Repository name given to an image when it is imported. The repo may include a tag.
    /// This parameter may only be used when importing an image.
    pub fn repo<R>(
        &mut self,
        r: R,
    ) -> &mut Self
    where
        R: Into<String>,
    {
        self.params.insert("repo", r.into());
        self
    }

    /// Tag or digest. If empty when pulling an image,
    /// this causes all tags for the given image to be pulled.
    pub fn tag<T>(
        &mut self,
        t: T,
    ) -> &mut Self
    where
        T: Into<String>,
    {
        self.params.insert("tag", t.into());
        self
    }

    pub fn auth(
        &mut self,
        auth: RegistryAuth,
    ) -> &mut Self {
        self.auth = Some(auth);
        self
    }

    pub fn build(&mut self) -> PullOptions {
        PullOptions {
            auth: self.auth.take(),
            params: self.params.clone(),
        }
    }
}

#[derive(Default, Debug)]
pub struct BuildOptions {
    pub path: String,
    params: HashMap<&'static str, String>,
}

impl BuildOptions {
    /// return a new instance of a builder for options
    /// path is expected to be a file path to a directory containing a Dockerfile
    /// describing how to build a Docker image
    pub fn builder<S>(path: S) -> BuildOptionsBuilder
    where
        S: Into<String>,
    {
        BuildOptionsBuilder::new(path)
    }

    /// serialize options as a string. returns None if no options are defined
    pub fn serialize(&self) -> Option<String> {
        if self.params.is_empty() {
            None
        } else {
            Some(
                form_urlencoded::Serializer::new(String::new())
                    .extend_pairs(&self.params)
                    .finish(),
            )
        }
    }
}

#[derive(Default)]
pub struct BuildOptionsBuilder {
    path: String,
    params: HashMap<&'static str, String>,
}

impl BuildOptionsBuilder {
    /// path is expected to be a file path to a directory containing a Dockerfile
    /// describing how to build a Docker image
    pub(crate) fn new<S>(path: S) -> Self
    where
        S: Into<String>,
    {
        BuildOptionsBuilder {
            path: path.into(),
            ..Default::default()
        }
    }

    /// set the name of the docker file. defaults to "DockerFile"
    pub fn dockerfile<P>(
        &mut self,
        path: P,
    ) -> &mut Self
    where
        P: Into<String>,
    {
        self.params.insert("dockerfile", path.into());
        self
    }

    /// tag this image with a name after building it
    pub fn tag<T>(
        &mut self,
        t: T,
    ) -> &mut Self
    where
        T: Into<String>,
    {
        self.params.insert("t", t.into());
        self
    }

    pub fn remote<R>(
        &mut self,
        r: R,
    ) -> &mut Self
    where
        R: Into<String>,
    {
        self.params.insert("remote", r.into());
        self
    }

    /// don't use the image cache when building image
    pub fn nocache(
        &mut self,
        nc: bool,
    ) -> &mut Self {
        self.params.insert("nocache", nc.to_string());
        self
    }

    pub fn rm(
        &mut self,
        r: bool,
    ) -> &mut Self {
        self.params.insert("rm", r.to_string());
        self
    }

    pub fn forcerm(
        &mut self,
        fr: bool,
    ) -> &mut Self {
        self.params.insert("forcerm", fr.to_string());
        self
    }

    /// `bridge`, `host`, `none`, `container:<name|id>`, or a custom network name.
    pub fn network_mode<T>(
        &mut self,
        t: T,
    ) -> &mut Self
    where
        T: Into<String>,
    {
        self.params.insert("networkmode", t.into());
        self
    }

    pub fn memory(
        &mut self,
        memory: u64,
    ) -> &mut Self {
        self.params.insert("memory", memory.to_string());
        self
    }

    pub fn cpu_shares(
        &mut self,
        cpu_shares: u32,
    ) -> &mut Self {
        self.params.insert("cpushares", cpu_shares.to_string());
        self
    }

    // todo: memswap
    // todo: cpusetcpus
    // todo: cpuperiod
    // todo: cpuquota
    // todo: buildargs

    pub fn build(&self) -> BuildOptions {
        BuildOptions {
            path: self.path.clone(),
            params: self.params.clone(),
        }
    }
}

/// Options for filtering container list results
#[derive(Default, Debug)]
pub struct ContainerListOptions {
    params: HashMap<&'static str, String>,
}

impl ContainerListOptions {
    /// return a new instance of a builder for options
    pub fn builder() -> ContainerListOptionsBuilder {
        ContainerListOptionsBuilder::default()
    }

    /// serialize options as a string. returns None if no options are defined
    pub fn serialize(&self) -> Option<String> {
        if self.params.is_empty() {
            None
        } else {
            Some(
                form_urlencoded::Serializer::new(String::new())
                    .extend_pairs(&self.params)
                    .finish(),
            )
        }
    }
}

/// Filter options for container listings
pub enum ContainerFilter {
    ExitCode(u64),
    Status(String),
    LabelName(String),
    Label(String, String),
}

/// Builder interface for `ContainerListOptions`
#[derive(Default)]
pub struct ContainerListOptionsBuilder {
    params: HashMap<&'static str, String>,
}

impl ContainerListOptionsBuilder {
    pub fn filter(
        &mut self,
        filters: Vec<ContainerFilter>,
    ) -> &mut Self {
        let mut param = HashMap::new();
        for f in filters {
            match f {
                ContainerFilter::ExitCode(c) => param.insert("exit", vec![c.to_string()]),
                ContainerFilter::Status(s) => param.insert("status", vec![s]),
                ContainerFilter::LabelName(n) => param.insert("label", vec![n]),
                ContainerFilter::Label(n, v) => param.insert("label", vec![format!("{}={}", n, v)]),
            };
        }
        // structure is a a json encoded object mapping string keys to a list
        // of string values
        self.params
            .insert("filters", serde_json::to_string(&param).unwrap());
        self
    }

    pub fn all(&mut self) -> &mut Self {
        self.params.insert("all", "true".to_owned());
        self
    }

    pub fn since(
        &mut self,
        since: &str,
    ) -> &mut Self {
        self.params.insert("since", since.to_owned());
        self
    }

    pub fn before(
        &mut self,
        before: &str,
    ) -> &mut Self {
        self.params.insert("before", before.to_owned());
        self
    }

    pub fn sized(&mut self) -> &mut Self {
        self.params.insert("size", "true".to_owned());
        self
    }

    pub fn build(&self) -> ContainerListOptions {
        ContainerListOptions {
            params: self.params.clone(),
        }
    }
}

/// Interface for building a new docker container from an existing image
#[derive(Serialize, Debug)]
pub struct ContainerOptions {
    pub name: Option<String>,
    params: HashMap<&'static str, Value>,
}

/// Function to insert a JSON value into a tree where the desired
/// location of the value is given as a path of JSON keys.
fn insert<'a, I, V>(
    key_path: &mut Peekable<I>,
    value: &V,
    parent_node: &mut Value,
) where
    V: Serialize,
    I: Iterator<Item = &'a str>,
{
    let local_key = key_path.next().unwrap();

    if key_path.peek().is_some() {
        let node = parent_node
            .as_object_mut()
            .unwrap()
            .entry(local_key.to_string())
            .or_insert(Value::Object(Map::new()));

        insert(key_path, value, node);
    } else {
        parent_node
            .as_object_mut()
            .unwrap()
            .insert(local_key.to_string(), serde_json::to_value(value).unwrap());
    }
}

impl ContainerOptions {
    /// return a new instance of a builder for options
    pub fn builder(name: &str) -> ContainerOptionsBuilder {
        ContainerOptionsBuilder::new(name)
    }

    /// serialize options as a string. returns None if no options are defined
    pub fn serialize(&self) -> Result<String> {
        serde_json::to_string(&self.to_json()).map_err(Error::from)
    }

    fn to_json(&self) -> Value {
        let mut body_members = Map::new();
        // The HostConfig element gets initialized to an empty object,
        // for backward compatibility.
        body_members.insert("HostConfig".to_string(), Value::Object(Map::new()));
        let mut body = Value::Object(body_members);
        self.parse_from(&self.params, &mut body);
        body
    }

    pub fn parse_from<'a, K, V>(
        &self,
        params: &'a HashMap<K, V>,
        body: &mut Value,
    ) where
        &'a HashMap<K, V>: IntoIterator,
        K: ToString + Eq + Hash,
        V: Serialize,
    {
        for (k, v) in params.iter() {
            let key_string = k.to_string();
            insert(&mut key_string.split('.').peekable(), v, body)
        }
    }
}

#[derive(Default)]
pub struct ContainerOptionsBuilder {
    name: Option<String>,
    params: HashMap<&'static str, Value>,
}

impl ContainerOptionsBuilder {
    pub(crate) fn new(image: &str) -> Self {
        let mut params = HashMap::new();

        params.insert("Image", Value::String(image.to_owned()));
        ContainerOptionsBuilder { name: None, params }
    }

    pub fn name(
        &mut self,
        name: &str,
    ) -> &mut Self {
        self.name = Some(name.to_owned());
        self
    }

    /// Specify the working dir (corresponds to the `-w` docker cli argument)
    pub fn working_dir(
        &mut self,
        working_dir: &str,
    ) -> &mut Self {
        self.params.insert("WorkingDir", json!(working_dir));
        self
    }

    /// Specify any bind mounts, taking the form of `/some/host/path:/some/container/path`
    pub fn volumes(
        &mut self,
        volumes: Vec<&str>,
    ) -> &mut Self {
        self.params.insert("HostConfig.Binds", json!(volumes));
        self
    }

    /// enable all exposed ports on the container to be mapped to random, available, ports on the host
    pub fn publish_all_ports(&mut self) -> &mut Self {
        self.params
            .insert("HostConfig.PublishAllPorts", json!(true));
        self
    }

    pub fn expose(
        &mut self,
        srcport: u32,
        protocol: &str,
        hostport: u32,
    ) -> &mut Self {
        let mut exposedport: HashMap<String, String> = HashMap::new();
        exposedport.insert("HostPort".to_string(), hostport.to_string());

        /* The idea here is to go thought the 'old' port binds
         * and to apply them to the local 'port_bindings' variable,
         * add the bind we want and replace the 'old' value */
        let mut port_bindings: HashMap<String, Value> = HashMap::new();
        for (key, val) in self
            .params
            .get("HostConfig.PortBindings")
            .unwrap_or(&json!(null))
            .as_object()
            .unwrap_or(&Map::new())
            .iter()
        {
            port_bindings.insert(key.to_string(), json!(val));
        }
        port_bindings.insert(
            format!("{}/{}", srcport, protocol),
            json!(vec![exposedport]),
        );

        self.params
            .insert("HostConfig.PortBindings", json!(port_bindings));

        // Replicate the port bindings over to the exposed ports config
        let mut exposed_ports: HashMap<String, Value> = HashMap::new();
        let empty_config: HashMap<String, Value> = HashMap::new();
        for key in port_bindings.keys() {
            exposed_ports.insert(key.to_string(), json!(empty_config));
        }

        self.params.insert("ExposedPorts", json!(exposed_ports));

        self
    }

    /// Publish a port in the container without assigning a port on the host
    pub fn publish(
        &mut self,
        srcport: u32,
        protocol: &str,
    ) -> &mut Self {
        /* The idea here is to go thought the 'old' port binds
         * and to apply them to the local 'exposedport_bindings' variable,
         * add the bind we want and replace the 'old' value */
        let mut exposed_port_bindings: HashMap<String, Value> = HashMap::new();
        for (key, val) in self
            .params
            .get("ExposedPorts")
            .unwrap_or(&json!(null))
            .as_object()
            .unwrap_or(&Map::new())
            .iter()
        {
            exposed_port_bindings.insert(key.to_string(), json!(val));
        }
        exposed_port_bindings.insert(format!("{}/{}", srcport, protocol), json!({}));

        // Replicate the port bindings over to the exposed ports config
        let mut exposed_ports: HashMap<String, Value> = HashMap::new();
        let empty_config: HashMap<String, Value> = HashMap::new();
        for key in exposed_port_bindings.keys() {
            exposed_ports.insert(key.to_string(), json!(empty_config));
        }

        self.params.insert("ExposedPorts", json!(exposed_ports));

        self
    }

    pub fn links(
        &mut self,
        links: Vec<&str>,
    ) -> &mut Self {
        self.params.insert("HostConfig.Links", json!(links));
        self
    }

    pub fn memory(
        &mut self,
        memory: u64,
    ) -> &mut Self {
        self.params.insert("HostConfig.Memory", json!(memory));
        self
    }

    /// Sets an integer value representing the container's
    /// relative CPU weight versus other containers.
    pub fn cpu_shares(
        &mut self,
        cpu_shares: u32,
    ) -> &mut Self {
        self.params
            .insert("HostConfig.CpuShares", json!(cpu_shares));
        self
    }

    pub fn labels(
        &mut self,
        labels: &HashMap<&str, &str>,
    ) -> &mut Self {
        self.params.insert("Labels", json!(labels));
        self
    }

    /// Whether to attach to `stdin`.
    pub fn attach_stdin(
        &mut self,
        attach: bool,
    ) -> &mut Self {
        self.params.insert("AttachStdin", json!(attach));
        self.params.insert("OpenStdin", json!(attach));
        self
    }

    /// Whether to attach to `stdout`.
    pub fn attach_stdout(
        &mut self,
        attach: bool,
    ) -> &mut Self {
        self.params.insert("AttachStdout", json!(attach));
        self
    }

    /// Whether to attach to `stderr`.
    pub fn attach_stderr(
        &mut self,
        attach: bool,
    ) -> &mut Self {
        self.params.insert("AttachStderr", json!(attach));
        self
    }

    /// Whether standard streams should be attached to a TTY.
    pub fn tty(
        &mut self,
        tty: bool,
    ) -> &mut Self {
        self.params.insert("Tty", json!(tty));
        self
    }

    pub fn extra_hosts(
        &mut self,
        hosts: Vec<&str>,
    ) -> &mut Self {
        self.params.insert("HostConfig.ExtraHosts", json!(hosts));
        self
    }

    pub fn volumes_from(
        &mut self,
        volumes: Vec<&str>,
    ) -> &mut Self {
        self.params.insert("HostConfig.VolumesFrom", json!(volumes));
        self
    }

    pub fn network_mode(
        &mut self,
        network: &str,
    ) -> &mut Self {
        self.params.insert("HostConfig.NetworkMode", json!(network));
        self
    }

    pub fn env(
        &mut self,
        envs: Vec<&str>,
    ) -> &mut Self {
        self.params.insert("Env", json!(envs));
        self
    }

    pub fn cmd(
        &mut self,
        cmds: Vec<&str>,
    ) -> &mut Self {
        self.params.insert("Cmd", json!(cmds));
        self
    }

    pub fn entrypoint(
        &mut self,
        entrypoint: &str,
    ) -> &mut Self {
        self.params.insert("Entrypoint", json!(entrypoint));
        self
    }

    pub fn capabilities(
        &mut self,
        capabilities: Vec<&str>,
    ) -> &mut Self {
        self.params.insert("HostConfig.CapAdd", json!(capabilities));
        self
    }

    pub fn devices(
        &mut self,
        devices: Vec<HashMap<String, String>>,
    ) -> &mut Self {
        self.params.insert("HostConfig.Devices", json!(devices));
        self
    }

    pub fn log_driver(
        &mut self,
        log_driver: &str,
    ) -> &mut Self {
        self.params
            .insert("HostConfig.LogConfig.Type", json!(log_driver));
        self
    }

    pub fn restart_policy(
        &mut self,
        name: &str,
        maximum_retry_count: u64,
    ) -> &mut Self {
        self.params
            .insert("HostConfig.RestartPolicy.Name", json!(name));
        if name == "on-failure" {
            self.params.insert(
                "HostConfig.RestartPolicy.MaximumRetryCount",
                json!(maximum_retry_count),
            );
        }
        self
    }

    pub fn auto_remove(
        &mut self,
        set: bool,
    ) -> &mut Self {
        self.params.insert("HostConfig.AutoRemove", json!(set));
        self
    }

    pub fn userns_mode(
        &mut self,
        mode: &str,
    ) -> &mut Self {
        self.params.insert("HostConfig.UsernsMode", json!(mode));
        self
    }

    pub fn privileged(
        &mut self,
        set: bool,
    ) -> &mut Self {
        self.params.insert("HostConfig.Privileged", json!(set));
        self
    }

    pub fn user(
        &mut self,
        user: &str,
    ) -> &mut Self {
        self.params.insert("User", json!(user));
        self
    }

    pub fn build(&self) -> ContainerOptions {
        ContainerOptions {
            name: self.name.clone(),
            params: self.params.clone(),
        }
    }
}

#[derive(Serialize, Debug)]
pub struct ExecContainerOptions {
    params: HashMap<&'static str, Vec<String>>,
    params_bool: HashMap<&'static str, bool>,
}

impl ExecContainerOptions {
    /// return a new instance of a builder for options
    pub fn builder() -> ExecContainerOptionsBuilder {
        ExecContainerOptionsBuilder::default()
    }

    /// serialize options as a string. returns None if no options are defined
    pub fn serialize(&self) -> Result<String> {
        let mut body = serde_json::Map::new();

        for (k, v) in &self.params {
            body.insert(
<<<<<<< HEAD
                (*k).to_string(),
=======
                (*k).to_owned(),
>>>>>>> a4cd2185
                serde_json::to_value(v).map_err(Error::SerdeJsonError)?,
            );
        }

        for (k, v) in &self.params_bool {
            body.insert(
<<<<<<< HEAD
                (*k).to_string(),
=======
                (*k).to_owned(),
>>>>>>> a4cd2185
                serde_json::to_value(v).map_err(Error::SerdeJsonError)?,
            );
        }

        serde_json::to_string(&body).map_err(Error::from)
    }
}

#[derive(Default)]
pub struct ExecContainerOptionsBuilder {
    params: HashMap<&'static str, Vec<String>>,
    params_bool: HashMap<&'static str, bool>,
}

impl ExecContainerOptionsBuilder {
    /// Command to run, as an array of strings
    pub fn cmd(
        &mut self,
        cmds: Vec<&str>,
    ) -> &mut Self {
        for cmd in cmds {
            self.params
                .entry("Cmd")
                .or_insert_with(Vec::new)
                .push(cmd.to_owned());
        }
        self
    }

    /// A list of environment variables in the form "VAR=value"
    pub fn env(
        &mut self,
        envs: Vec<&str>,
    ) -> &mut Self {
        for env in envs {
            self.params
                .entry("Env")
                .or_insert_with(Vec::new)
                .push(env.to_owned());
        }
        self
    }

    /// Attach to stdout of the exec command
    pub fn attach_stdout(
        &mut self,
        stdout: bool,
    ) -> &mut Self {
        self.params_bool.insert("AttachStdout", stdout);
        self
    }

    /// Attach to stderr of the exec command
    pub fn attach_stderr(
        &mut self,
        stderr: bool,
    ) -> &mut Self {
        self.params_bool.insert("AttachStderr", stderr);
        self
    }

    pub fn build(&self) -> ExecContainerOptions {
        ExecContainerOptions {
            params: self.params.clone(),
            params_bool: self.params_bool.clone(),
        }
    }
}

/// Options for filtering streams of Docker events
#[derive(Default, Debug)]
pub struct EventsOptions {
    params: HashMap<&'static str, String>,
}

impl EventsOptions {
    pub fn builder() -> EventsOptionsBuilder {
        EventsOptionsBuilder::default()
    }

    /// serialize options as a string. returns None if no options are defined
    pub fn serialize(&self) -> Option<String> {
        if self.params.is_empty() {
            None
        } else {
            Some(
                form_urlencoded::Serializer::new(String::new())
                    .extend_pairs(&self.params)
                    .finish(),
            )
        }
    }
}

#[derive(Copy, Clone)]
pub enum EventFilterType {
    Container,
    Image,
    Volume,
    Network,
    Daemon,
}

fn event_filter_type_to_string(filter: EventFilterType) -> &'static str {
    match filter {
        EventFilterType::Container => "container",
        EventFilterType::Image => "image",
        EventFilterType::Volume => "volume",
        EventFilterType::Network => "network",
        EventFilterType::Daemon => "daemon",
    }
}

/// Filter options for image listings
pub enum EventFilter {
    Container(String),
    Event(String),
    Image(String),
    Label(String),
    Type(EventFilterType),
    Volume(String),
    Network(String),
    Daemon(String),
}

/// Builder interface for `EventOptions`
#[derive(Default)]
pub struct EventsOptionsBuilder {
    params: HashMap<&'static str, String>,
    events: Vec<String>,
    containers: Vec<String>,
    images: Vec<String>,
    labels: Vec<String>,
    volumes: Vec<String>,
    networks: Vec<String>,
    daemons: Vec<String>,
    types: Vec<String>,
}

impl EventsOptionsBuilder {
    /// Filter events since a given timestamp
    pub fn since(
        &mut self,
        ts: &u64,
    ) -> &mut Self {
        self.params.insert("since", ts.to_string());
        self
    }

    /// Filter events until a given timestamp
    pub fn until(
        &mut self,
        ts: &u64,
    ) -> &mut Self {
        self.params.insert("until", ts.to_string());
        self
    }

    pub fn filter(
        &mut self,
        filters: Vec<EventFilter>,
    ) -> &mut Self {
        let mut params = HashMap::new();
        for f in filters {
            match f {
                EventFilter::Container(n) => {
                    self.containers.push(n);
                    params.insert("container", self.containers.clone())
                }
                EventFilter::Event(n) => {
                    self.events.push(n);
                    params.insert("event", self.events.clone())
                }
                EventFilter::Image(n) => {
                    self.images.push(n);
                    params.insert("image", self.images.clone())
                }
                EventFilter::Label(n) => {
                    self.labels.push(n);
                    params.insert("label", self.labels.clone())
                }
                EventFilter::Volume(n) => {
                    self.volumes.push(n);
                    params.insert("volume", self.volumes.clone())
                }
                EventFilter::Network(n) => {
                    self.networks.push(n);
                    params.insert("network", self.networks.clone())
                }
                EventFilter::Daemon(n) => {
                    self.daemons.push(n);
                    params.insert("daemon", self.daemons.clone())
                }
                EventFilter::Type(n) => {
                    let event_type = event_filter_type_to_string(n).to_string();
                    self.types.push(event_type);
                    params.insert("type", self.types.clone())
                }
            };
        }
        self.params
            .insert("filters", serde_json::to_string(&params).unwrap());
        self
    }

    pub fn build(&self) -> EventsOptions {
        EventsOptions {
            params: self.params.clone(),
        }
    }
}

/// Options for controlling log request results
#[derive(Default, Debug)]
pub struct LogsOptions {
    params: HashMap<&'static str, String>,
}

impl LogsOptions {
    /// return a new instance of a builder for options
    pub fn builder() -> LogsOptionsBuilder {
        LogsOptionsBuilder::default()
    }

    /// serialize options as a string. returns None if no options are defined
    pub fn serialize(&self) -> Option<String> {
        if self.params.is_empty() {
            None
        } else {
            Some(
                form_urlencoded::Serializer::new(String::new())
                    .extend_pairs(&self.params)
                    .finish(),
            )
        }
    }
}

/// Builder interface for `LogsOptions`
#[derive(Default)]
pub struct LogsOptionsBuilder {
    params: HashMap<&'static str, String>,
}

impl LogsOptionsBuilder {
    pub fn follow(
        &mut self,
        f: bool,
    ) -> &mut Self {
        self.params.insert("follow", f.to_string());
        self
    }

    pub fn stdout(
        &mut self,
        s: bool,
    ) -> &mut Self {
        self.params.insert("stdout", s.to_string());
        self
    }

    pub fn stderr(
        &mut self,
        s: bool,
    ) -> &mut Self {
        self.params.insert("stderr", s.to_string());
        self
    }

    pub fn timestamps(
        &mut self,
        t: bool,
    ) -> &mut Self {
        self.params.insert("timestamps", t.to_string());
        self
    }

    /// how_many can either be "all" or a to_string() of the number
    pub fn tail(
        &mut self,
        how_many: &str,
    ) -> &mut Self {
        self.params.insert("tail", how_many.to_owned());
        self
    }

    #[cfg(feature = "chrono")]
    pub fn since<Tz>(
        &mut self,
        timestamp: &chrono::DateTime<Tz>,
    ) -> &mut Self
    where
        Tz: chrono::TimeZone,
    {
        self.params
            .insert("since", timestamp.timestamp().to_string());
        self
    }

    #[cfg(not(feature = "chrono"))]
    pub fn since(
        &mut self,
        timestamp: i64,
    ) -> &mut Self {
        self.params.insert("since", timestamp.to_string());
        self
    }

    pub fn build(&self) -> LogsOptions {
        LogsOptions {
            params: self.params.clone(),
        }
    }
}

/// Filter options for image listings
pub enum ImageFilter {
    Dangling,
    LabelName(String),
    Label(String, String),
}

/// Options for filtering image list results
#[derive(Default, Debug)]
pub struct ImageListOptions {
    params: HashMap<&'static str, String>,
}

impl ImageListOptions {
    pub fn builder() -> ImageListOptionsBuilder {
        ImageListOptionsBuilder::default()
    }
    pub fn serialize(&self) -> Option<String> {
        if self.params.is_empty() {
            None
        } else {
            Some(
                form_urlencoded::Serializer::new(String::new())
                    .extend_pairs(&self.params)
                    .finish(),
            )
        }
    }
}

/// Builder interface for `ImageListOptions`
#[derive(Default)]
pub struct ImageListOptionsBuilder {
    params: HashMap<&'static str, String>,
}

impl ImageListOptionsBuilder {
    pub fn digests(
        &mut self,
        d: bool,
    ) -> &mut Self {
        self.params.insert("digests", d.to_string());
        self
    }

    pub fn all(&mut self) -> &mut Self {
        self.params.insert("all", "true".to_owned());
        self
    }

    pub fn filter_name(
        &mut self,
        name: &str,
    ) -> &mut Self {
        self.params.insert("filter", name.to_owned());
        self
    }

    pub fn filter(
        &mut self,
        filters: Vec<ImageFilter>,
    ) -> &mut Self {
        let mut param = HashMap::new();
        for f in filters {
            match f {
                ImageFilter::Dangling => param.insert("dangling", vec![true.to_string()]),
                ImageFilter::LabelName(n) => param.insert("label", vec![n]),
                ImageFilter::Label(n, v) => param.insert("label", vec![format!("{}={}", n, v)]),
            };
        }
        // structure is a a json encoded object mapping string keys to a list
        // of string values
        self.params
            .insert("filters", serde_json::to_string(&param).unwrap());
        self
    }

    pub fn build(&self) -> ImageListOptions {
        ImageListOptions {
            params: self.params.clone(),
        }
    }
}

/// Options for controlling log request results
#[derive(Default, Debug)]
pub struct RmContainerOptions {
    params: HashMap<&'static str, String>,
}

impl RmContainerOptions {
    /// return a new instance of a builder for options
    pub fn builder() -> RmContainerOptionsBuilder {
        RmContainerOptionsBuilder::default()
    }

    /// serialize options as a string. returns None if no options are defined
    pub fn serialize(&self) -> Option<String> {
        if self.params.is_empty() {
            None
        } else {
            Some(
                form_urlencoded::Serializer::new(String::new())
                    .extend_pairs(&self.params)
                    .finish(),
            )
        }
    }
}

/// Builder interface for `LogsOptions`
#[derive(Default)]
pub struct RmContainerOptionsBuilder {
    params: HashMap<&'static str, String>,
}

impl RmContainerOptionsBuilder {
    pub fn force(
        &mut self,
        f: bool,
    ) -> &mut Self {
        self.params.insert("force", f.to_string());
        self
    }

    pub fn volumes(
        &mut self,
        s: bool,
    ) -> &mut Self {
        self.params.insert("v", s.to_string());
        self
    }

    pub fn build(&self) -> RmContainerOptions {
        RmContainerOptions {
            params: self.params.clone(),
        }
    }
}

/// Options for filtering networks list results
#[derive(Default, Debug)]
pub struct NetworkListOptions {
    params: HashMap<&'static str, String>,
}

impl NetworkListOptions {
    /// serialize options as a string. returns None if no options are defined
    pub fn serialize(&self) -> Option<String> {
        if self.params.is_empty() {
            None
        } else {
            Some(
                form_urlencoded::Serializer::new(String::new())
                    .extend_pairs(&self.params)
                    .finish(),
            )
        }
    }
}

/// Interface for creating new docker network
#[derive(Serialize, Debug)]
pub struct NetworkCreateOptions {
    params: HashMap<&'static str, Value>,
}

impl NetworkCreateOptions {
    /// return a new instance of a builder for options
    pub fn builder(name: &str) -> NetworkCreateOptionsBuilder {
        NetworkCreateOptionsBuilder::new(name)
    }

    /// serialize options as a string. returns None if no options are defined
    pub fn serialize(&self) -> Result<String> {
        serde_json::to_string(&self.params).map_err(Error::from)
    }

    pub fn parse_from<'a, K, V>(
        &self,
        params: &'a HashMap<K, V>,
        body: &mut serde_json::Map<String, Value>,
    ) where
        &'a HashMap<K, V>: IntoIterator,
        K: ToString + Eq + Hash,
        V: Serialize,
    {
        for (k, v) in params.iter() {
            let key = k.to_string();
            let value = serde_json::to_value(v).unwrap();

            body.insert(key, value);
        }
    }
}

#[derive(Default)]
pub struct NetworkCreateOptionsBuilder {
    params: HashMap<&'static str, Value>,
}

impl NetworkCreateOptionsBuilder {
    pub(crate) fn new(name: &str) -> Self {
        let mut params = HashMap::new();
        params.insert("Name", json!(name));
        NetworkCreateOptionsBuilder { params }
    }

    pub fn driver(
        &mut self,
        name: &str,
    ) -> &mut Self {
        if !name.is_empty() {
            self.params.insert("Driver", json!(name));
        }
        self
    }

    pub fn label(
        &mut self,
        labels: HashMap<String, String>,
    ) -> &mut Self {
        self.params.insert("Labels", json!(labels));
        self
    }

    pub fn build(&self) -> NetworkCreateOptions {
        NetworkCreateOptions {
            params: self.params.clone(),
        }
    }
}

/// Interface for connect container to network
#[derive(Serialize, Debug)]
pub struct ContainerConnectionOptions {
    params: HashMap<&'static str, Value>,
}

impl ContainerConnectionOptions {
    /// serialize options as a string. returns None if no options are defined
    pub fn serialize(&self) -> Result<String> {
        serde_json::to_string(&self.params).map_err(Error::from)
    }

    pub fn parse_from<'a, K, V>(
        &self,
        params: &'a HashMap<K, V>,
        body: &mut BTreeMap<String, Value>,
    ) where
        &'a HashMap<K, V>: IntoIterator,
        K: ToString + Eq + Hash,
        V: Serialize,
    {
        for (k, v) in params.iter() {
            let key = k.to_string();
            let value = serde_json::to_value(v).unwrap();

            body.insert(key, value);
        }
    }

    /// return a new instance of a builder for options
    pub fn builder(container_id: &str) -> ContainerConnectionOptionsBuilder {
        ContainerConnectionOptionsBuilder::new(container_id)
    }
}

#[derive(Default)]
pub struct ContainerConnectionOptionsBuilder {
    params: HashMap<&'static str, Value>,
}

impl ContainerConnectionOptionsBuilder {
    pub(crate) fn new(container_id: &str) -> Self {
        let mut params = HashMap::new();
        params.insert("Container", json!(container_id));
        ContainerConnectionOptionsBuilder { params }
    }

    pub fn aliases(
        &mut self,
        aliases: Vec<&str>,
    ) -> &mut Self {
        self.params
            .insert("EndpointConfig", json!({ "Aliases": json!(aliases) }));
        self
    }

    pub fn force(&mut self) -> &mut Self {
        self.params.insert("Force", json!(true));
        self
    }

    pub fn build(&self) -> ContainerConnectionOptions {
        ContainerConnectionOptions {
            params: self.params.clone(),
        }
    }
}

/// Interface for creating volumes
#[derive(Serialize, Debug)]
pub struct VolumeCreateOptions {
    params: HashMap<&'static str, Value>,
}

impl VolumeCreateOptions {
    /// serialize options as a string. returns None if no options are defined
    pub fn serialize(&self) -> Result<String> {
        serde_json::to_string(&self.params).map_err(Error::from)
    }

    pub fn parse_from<'a, K, V>(
        &self,
        params: &'a HashMap<K, V>,
        body: &mut BTreeMap<String, Value>,
    ) where
        &'a HashMap<K, V>: IntoIterator,
        K: ToString + Eq + Hash,
        V: Serialize,
    {
        for (k, v) in params.iter() {
            let key = k.to_string();
            let value = serde_json::to_value(v).unwrap();

            body.insert(key, value);
        }
    }

    /// return a new instance of a builder for options
    pub fn builder() -> VolumeCreateOptionsBuilder {
        VolumeCreateOptionsBuilder::new()
    }
}

#[derive(Default)]
pub struct VolumeCreateOptionsBuilder {
    params: HashMap<&'static str, Value>,
}

impl VolumeCreateOptionsBuilder {
    pub(crate) fn new() -> Self {
        let params = HashMap::new();
        VolumeCreateOptionsBuilder { params }
    }

    pub fn name(
        &mut self,
        name: &str,
    ) -> &mut Self {
        self.params.insert("Name", json!(name));
        self
    }

    pub fn labels(
        &mut self,
        labels: &HashMap<&str, &str>,
    ) -> &mut Self {
        self.params.insert("Labels", json!(labels));
        self
    }

    pub fn build(&self) -> VolumeCreateOptions {
        VolumeCreateOptions {
            params: self.params.clone(),
        }
    }
}

#[cfg(test)]
mod tests {
    use super::{ContainerOptionsBuilder, LogsOptionsBuilder, RegistryAuth};

    #[test]
    fn container_options_simple() {
        let builder = ContainerOptionsBuilder::new("test_image");
        let options = builder.build();

        assert_eq!(
            r#"{"HostConfig":{},"Image":"test_image"}"#,
            options.serialize().unwrap()
        );
    }

    #[test]
    fn container_options_env() {
        let options = ContainerOptionsBuilder::new("test_image")
            .env(vec!["foo", "bar"])
            .build();

        assert_eq!(
            r#"{"Env":["foo","bar"],"HostConfig":{},"Image":"test_image"}"#,
            options.serialize().unwrap()
        );
    }

    #[test]
    fn container_options_user() {
        let options = ContainerOptionsBuilder::new("test_image")
            .user("alice")
            .build();

        assert_eq!(
            r#"{"HostConfig":{},"Image":"test_image","User":"alice"}"#,
            options.serialize().unwrap()
        );
    }

    #[test]
    fn container_options_host_config() {
        let options = ContainerOptionsBuilder::new("test_image")
            .network_mode("host")
            .auto_remove(true)
            .privileged(true)
            .build();

        assert_eq!(
            r#"{"HostConfig":{"AutoRemove":true,"NetworkMode":"host","Privileged":true},"Image":"test_image"}"#,
            options.serialize().unwrap()
        );
    }

    #[test]
    fn container_options_expose() {
        let options = ContainerOptionsBuilder::new("test_image")
            .expose(80, "tcp", 8080)
            .build();
        assert_eq!(
            r#"{"ExposedPorts":{"80/tcp":{}},"HostConfig":{"PortBindings":{"80/tcp":[{"HostPort":"8080"}]}},"Image":"test_image"}"#,
            options.serialize().unwrap()
        );
        // try exposing two
        let options = ContainerOptionsBuilder::new("test_image")
            .expose(80, "tcp", 8080)
            .expose(81, "tcp", 8081)
            .build();
        assert_eq!(
            r#"{"ExposedPorts":{"80/tcp":{},"81/tcp":{}},"HostConfig":{"PortBindings":{"80/tcp":[{"HostPort":"8080"}],"81/tcp":[{"HostPort":"8081"}]}},"Image":"test_image"}"#,
            options.serialize().unwrap()
        );
    }

    #[test]
    fn container_options_publish() {
        let options = ContainerOptionsBuilder::new("test_image")
            .publish(80, "tcp")
            .build();
        assert_eq!(
            r#"{"ExposedPorts":{"80/tcp":{}},"HostConfig":{},"Image":"test_image"}"#,
            options.serialize().unwrap()
        );
        // try exposing two
        let options = ContainerOptionsBuilder::new("test_image")
            .publish(80, "tcp")
            .publish(81, "tcp")
            .build();
        assert_eq!(
            r#"{"ExposedPorts":{"80/tcp":{},"81/tcp":{}},"HostConfig":{},"Image":"test_image"}"#,
            options.serialize().unwrap()
        );
    }

    /// Test container option PublishAllPorts
    #[test]
    fn container_options_publish_all_ports() {
        let options = ContainerOptionsBuilder::new("test_image")
            .publish_all_ports()
            .build();

        assert_eq!(
            r#"{"HostConfig":{"PublishAllPorts":true},"Image":"test_image"}"#,
            options.serialize().unwrap()
        );
    }

    /// Test container options that are nested 3 levels deep.
    #[test]
    fn container_options_nested() {
        let options = ContainerOptionsBuilder::new("test_image")
            .log_driver("fluentd")
            .build();

        assert_eq!(
            r#"{"HostConfig":{"LogConfig":{"Type":"fluentd"}},"Image":"test_image"}"#,
            options.serialize().unwrap()
        );
    }

    /// Test the restart policy settings
    #[test]
    fn container_options_restart_policy() {
        let mut options = ContainerOptionsBuilder::new("test_image")
            .restart_policy("on-failure", 10)
            .build();

        assert_eq!(
            r#"{"HostConfig":{"RestartPolicy":{"MaximumRetryCount":10,"Name":"on-failure"}},"Image":"test_image"}"#,
            options.serialize().unwrap()
        );

        options = ContainerOptionsBuilder::new("test_image")
            .restart_policy("always", 0)
            .build();

        assert_eq!(
            r#"{"HostConfig":{"RestartPolicy":{"Name":"always"}},"Image":"test_image"}"#,
            options.serialize().unwrap()
        );
    }

    /// Test registry auth with token
    #[test]
    fn registry_auth_token() {
        let options = RegistryAuth::token("abc");
        assert_eq!(
            base64::encode(r#"{"identitytoken":"abc"}"#),
            options.serialize()
        );
    }

    /// Test registry auth with username and password
    #[test]
    fn registry_auth_password_simple() {
        let options = RegistryAuth::builder()
            .username("user_abc")
            .password("password_abc")
            .build();
        assert_eq!(
            base64::encode(r#"{"username":"user_abc","password":"password_abc"}"#),
            options.serialize()
        );
    }

    /// Test registry auth with all fields
    #[test]
    fn registry_auth_password_all() {
        let options = RegistryAuth::builder()
            .username("user_abc")
            .password("password_abc")
            .email("email_abc")
            .server_address("https://example.org")
            .build();
        assert_eq!(
            base64::encode(
                r#"{"username":"user_abc","password":"password_abc","email":"email_abc","serveraddress":"https://example.org"}"#
            ),
            options.serialize()
        );
    }

    #[cfg(feature = "chrono")]
    #[test]
    fn logs_options() {
        let timestamp = chrono::NaiveDateTime::from_timestamp(2_147_483_647, 0);
        let since = chrono::DateTime::<chrono::Utc>::from_utc(timestamp, chrono::Utc);

        let options = LogsOptionsBuilder::default()
            .follow(true)
            .stdout(true)
            .stderr(true)
            .timestamps(true)
            .tail("all")
            .since(&since)
            .build();

        let serialized = options.serialize().unwrap();

        assert!(serialized.contains("follow=true"));
        assert!(serialized.contains("stdout=true"));
        assert!(serialized.contains("stderr=true"));
        assert!(serialized.contains("timestamps=true"));
        assert!(serialized.contains("tail=all"));
        assert!(serialized.contains("since=2147483647"));
    }

    #[cfg(not(feature = "chrono"))]
    #[test]
    fn logs_options() {
        let options = LogsOptionsBuilder::default()
            .follow(true)
            .stdout(true)
            .stderr(true)
            .timestamps(true)
            .tail("all")
            .since(2_147_483_647)
            .build();

        let serialized = options.serialize().unwrap();

        assert!(serialized.contains("follow=true"));
        assert!(serialized.contains("stdout=true"));
        assert!(serialized.contains("stderr=true"));
        assert!(serialized.contains("timestamps=true"));
        assert!(serialized.contains("tail=all"));
        assert!(serialized.contains("since=2147483647"));
    }
}<|MERGE_RESOLUTION|>--- conflicted
+++ resolved
@@ -945,22 +945,14 @@
 
         for (k, v) in &self.params {
             body.insert(
-<<<<<<< HEAD
-                (*k).to_string(),
-=======
                 (*k).to_owned(),
->>>>>>> a4cd2185
                 serde_json::to_value(v).map_err(Error::SerdeJsonError)?,
             );
         }
 
         for (k, v) in &self.params_bool {
             body.insert(
-<<<<<<< HEAD
-                (*k).to_string(),
-=======
                 (*k).to_owned(),
->>>>>>> a4cd2185
                 serde_json::to_value(v).map_err(Error::SerdeJsonError)?,
             );
         }
