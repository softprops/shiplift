--- conflicted
+++ resolved
@@ -1,15 +1,10 @@
 use flate2::write::GzEncoder;
 use flate2::Compression;
+
 use std::fs::{self, File};
-<<<<<<< HEAD
 use std::io::Write;
 use std::path::{Path, MAIN_SEPARATOR};
 use tar::Archive;
-=======
-use std::io::{self, Write};
-use std::path::{MAIN_SEPARATOR, Path};
-use tar::Builder;
->>>>>>> 06185351
 
 use errors::Error;
 use errors::ErrorKind as EK;
@@ -20,31 +15,7 @@
 where
     W: Write,
 {
-<<<<<<< HEAD
     let archive = Archive::new(GzEncoder::new(buf, Compression::Best));
-=======
-    let mut archive = Builder::new(GzEncoder::new(buf, Compression::Best));
-    fn bundle<F>(dir: &Path, f: &mut F, bundle_dir: bool) -> io::Result<()>
-    where
-        F: FnMut(&Path) -> io::Result<()>,
-    {
-        if fs::metadata(dir)?.is_dir() {
-            if bundle_dir {
-                f(&dir)?;
-            }
-            for entry in fs::read_dir(dir)? {
-                let entry = entry?;
-                if fs::metadata(entry.path())?.is_dir() {
-                    bundle(&entry.path(), f, true)?;
-                } else {
-                    f(&entry.path().as_path())?;
-                }
-            }
-        }
-        Ok(())
-    }
->>>>>>> 06185351
-
     {
         let base_path = Path::new(path).canonicalize()?;
         let mut base_path_str = base_path
