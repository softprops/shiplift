--- conflicted
+++ resolved
@@ -4,7 +4,7 @@
 use futures_util::{
     io::{AsyncRead, AsyncWrite},
     stream::Stream,
-    TryFutureExt, StreamExt,
+    StreamExt, TryFutureExt,
 };
 use hyper::{
     body::Bytes,
@@ -101,7 +101,7 @@
         H: IntoIterator<Item = (&'static str, String)>,
     {
         let req = self
-            .build_request(method, endpoint, body, headers, |builder| builder)
+            .build_request(method, endpoint, body, headers, Request::builder())
             .expect("Failed to build request!");
 
         let response = self.send_request(req).await?;
@@ -163,26 +163,18 @@
     }
 
     /// Builds an HTTP request.
-    fn build_request<B, H, F>(
+    fn build_request<B, H>(
         &self,
         method: Method,
         endpoint: impl AsRef<str>,
         body: Option<(B, Mime)>,
         headers: Option<H>,
-<<<<<<< HEAD
-        f: F,
-=======
-        f: impl FnOnce(&mut ::hyper::http::request::Builder),
->>>>>>> a4cd2185
+        builder: hyper::http::request::Builder,
     ) -> Result<Request<Body>>
     where
         B: Into<Body>,
         H: IntoIterator<Item = (&'static str, String)>,
-        F: Fn(::http::request::Builder) -> ::http::request::Builder
-    {
-        let mut builder = Request::builder();
-        builder = f(builder);
-
+    {
         let req = match *self {
             Transport::Tcp { ref host, .. } => {
                 builder
@@ -254,11 +246,15 @@
         };
 
         let req = self
-            .build_request(method, endpoint, body, None::<iter::Empty<_>>, |builder| {
-                builder
-                    .header(header::CONNECTION.as_str(), "Upgrade")
-                    .header(header::UPGRADE.as_str(), "tcp")
-            })
+            .build_request(
+                method,
+                endpoint,
+                body,
+                None::<iter::Empty<_>>,
+                Request::builder()
+                    .header(header::CONNECTION, "Upgrade")
+                    .header(header::UPGRADE, "tcp"),
+            )
             .expect("Failed to build request!");
 
         let response = self.send_request(req).await?;
@@ -349,4 +345,4 @@
     }
 
     futures_util::stream::unfold(body, unfold)
-}
+}